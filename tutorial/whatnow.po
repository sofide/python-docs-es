# Copyright (C) 2001-2020, Python Software Foundation
# This file is distributed under the same license as the Python package.
# Maintained by the python-doc-es workteam. 
# docs-es@python.org / https://mail.python.org/mailman3/lists/docs-es.python.org/
# Check https://github.com/PyCampES/python-docs-es/blob/3.7/TRANSLATORS to get the list of volunteers
#
msgid ""
msgstr ""
"Project-Id-Version: Python 3.7\n"
"Report-Msgid-Bugs-To: \n"
"POT-Creation-Date: 2019-05-06 11:59-0400\n"
<<<<<<< HEAD
"PO-Revision-Date: 2020-05-03 11:45+0200\n"
=======
"PO-Revision-Date: YEAR-MO-DA HO:MI+ZONE\n"
"Last-Translator: FULL NAME <EMAIL@ADDRESS>\n"
"Language-Team: python-doc-es (https://mail.python.org/mailman3/lists/docs-es.python.org)\n"
>>>>>>> fcc30dbb
"MIME-Version: 1.0\n"
"Content-Type: text/plain; charset=UTF-8\n"
"Content-Transfer-Encoding: 8bit\n"
"Last-Translator: \n"
"Language-Team: \n"
"Language: es\n"
"X-Generator: Poedit 2.3\n"

#: ../Doc/tutorial/whatnow.rst:5
msgid "What Now?"
msgstr "¿Y ahora qué?"

#: ../Doc/tutorial/whatnow.rst:7
msgid ""
"Reading this tutorial has probably reinforced your interest in using Python "
"--- you should be eager to apply Python to solving your real-world problems. "
"Where should you go to learn more?"
msgstr ""
"Leer este tutorial probablemente reforzó tu interés por usar Python, "
"deberías estar ansioso por aplicar Python a la resolución de tus problemas "
"reales. ¿A dónde deberías ir para aprender más?"

#: ../Doc/tutorial/whatnow.rst:11
msgid ""
"This tutorial is part of Python's documentation set.   Some other documents "
"in the set are:"
msgstr ""
"Este tutorial forma parte del conjunto de documentación de Python. Algunos "
"otros documentos que encontrarás en este conjunto son:"

#: ../Doc/tutorial/whatnow.rst:14
msgid ":ref:`library-index`:"
msgstr ""

#: ../Doc/tutorial/whatnow.rst:16
msgid ""
"You should browse through this manual, which gives complete (though terse) "
"reference material about types, functions, and the modules in the standard "
"library.  The standard Python distribution includes a *lot* of additional "
"code. There are modules to read Unix mailboxes, retrieve documents via HTTP, "
"generate random numbers, parse command-line options, write CGI programs, "
"compress data, and many other tasks. Skimming through the Library Reference "
"will give you an idea of what's available."
msgstr ""
"Deberías navegar a través de este manual, que da una completa pero breve "
"referencia sobre los tipos, funciones y módulos en la librería estándar. La "
"distribución estándar de Python incluye *mucho* más código adicional. Hay "
"módulos para leer  buzones Unix,  obtener documentos vía HTTP,  generar "
"números aleatorios, analizar opciones de línea de comandos, escribir "
"programas CGI, comprimir datos y muchas más tareas. Echar una ojeada a la "
"Library Reference te dará una idea de lo que está disponible."

#: ../Doc/tutorial/whatnow.rst:24
msgid ""
":ref:`installing-index` explains how to install additional modules written "
"by other Python users."
msgstr ""

#: ../Doc/tutorial/whatnow.rst:27
msgid ""
":ref:`reference-index`: A detailed explanation of Python's syntax and "
"semantics.  It's heavy reading, but is useful as a complete guide to the "
"language itself."
msgstr ""

#: ../Doc/tutorial/whatnow.rst:31
msgid "More Python resources:"
msgstr "Más recursos sobre Python:"

#: ../Doc/tutorial/whatnow.rst:33
msgid ""
"https://www.python.org:  The major Python Web site.  It contains code, "
"documentation, and pointers to Python-related pages around the Web.  This "
"Web site is mirrored in various places around the world, such as Europe, "
"Japan, and Australia; a mirror may be faster than the main site, depending "
"on your geographical location."
msgstr ""
"https://www.python.org: El mayor sitio web de Python. Contiene código, "
"documentación, y enlaces a páginas web relacionadas con Python. Esta web "
"está replicada en varios sitios alrededor del mundo, como Europa, Japón y "
"Australia; una réplica puede ser más rápida que el sitio principal, "
"dependiendo de tu localización geográfica."

#: ../Doc/tutorial/whatnow.rst:39
msgid "https://docs.python.org:  Fast access to Python's  documentation."
msgstr "https://docs.python.org:  Acceso rápido a la documentación de Python."

#: ../Doc/tutorial/whatnow.rst:41
msgid ""
"https://pypi.org: The Python Package Index, previously also nicknamed the "
"Cheese Shop, is an index of user-created Python modules that are available "
"for download.  Once you begin releasing code, you can register it here so "
"that others can find it."
msgstr ""
"https://pypi.org: El Python Package Index, apodado previamente la Tienda de "
"Queso, es un índice de módulos de Python creados por usuarios que están "
"disponibles para su descarga. Cuando empiezas a distribuir código, lo puedes "
"registrar allí para que otros lo encuentren."

#: ../Doc/tutorial/whatnow.rst:46
msgid ""
"https://code.activestate.com/recipes/langs/python/: The Python Cookbook is a "
"sizable collection of code examples, larger modules, and useful scripts. "
"Particularly notable contributions are collected in a book also titled "
"Python Cookbook (O'Reilly & Associates, ISBN 0-596-00797-3.)"
msgstr ""
"https://code.activestate.com/recipes/langs/python/: El Python Cookbook es "
"una gran colección de ejemplos de código, módulos grandes y scripts útiles. "
"Las contribuciones más notables también están recogidas en un libro titulado "
"Python Cookbook (O’Reilly & Associates, ISBN 0-596-00797-3.)"

#: ../Doc/tutorial/whatnow.rst:51
msgid ""
"http://www.pyvideo.org collects links to Python-related videos from "
"conferences and user-group meetings."
msgstr ""
"http://www.pyvideo.org recoge enlaces a vídeos relacionados con Python "
"provenientes de conferencias y de reuniones de grupos de usuarios."

#: ../Doc/tutorial/whatnow.rst:54
msgid ""
"https://scipy.org: The Scientific Python project includes modules for fast "
"array computations and manipulations plus a host of packages for such things "
"as linear algebra, Fourier transforms, non-linear solvers, random number "
"distributions, statistical analysis and the like."
msgstr ""
"https://scipy.org: El proyecto de Python científico incluye módulos para el "
"cálculo rápido de operaciones y manipulaciones sobre arrays además de muchos "
"paquetes para cosas como Álgebra Lineal, Transformadas de Fourier, "
"solucionadores de sistemas no-lineales, distribuciones de números "
"aleatorios, análisis estadísticos y otras herramientas."

#: ../Doc/tutorial/whatnow.rst:59
msgid ""
"For Python-related questions and problem reports, you can post to the "
"newsgroup :newsgroup:`comp.lang.python`, or send them to the mailing list at "
"python-list@python.org.  The newsgroup and mailing list are gatewayed, so "
"messages posted to one will automatically be forwarded to the other.  There "
"are hundreds of postings a day, asking (and answering) questions, suggesting "
"new features, and announcing new modules. Mailing list archives are "
"available at https://mail.python.org/pipermail/."
msgstr ""
"Para preguntas relacionadas con Python y reportes de problemas puedes "
"escribir al grupo de noticias :newsgroup:`comp.lang.python`, o enviarlas a "
"la lista de correo que hay en python-list@python.org. El grupo de noticias y "
"la lista de correo están interconectadas, por lo que los mensajes enviados a "
"uno serán retransmitidos al otro.  Hay alrededor de cientos de mensajes "
"diarios (con picos de hasta varios cientos), haciendo (y respondiendo) "
"preguntas, sugiriendo nuevas características, y anunciando nuevos módulos. "
"Los archivos de la lista de correos están disponibles en https://mail.python."
"org/pipermail/."

#: ../Doc/tutorial/whatnow.rst:67
msgid ""
"Before posting, be sure to check the list of :ref:`Frequently Asked "
"Questions <faq-index>` (also called the FAQ).  The FAQ answers many of the "
"questions that come up again and again, and may already contain the solution "
"for your problem."
<<<<<<< HEAD
msgstr ""
"Antes de escribir, asegúrate de haber revisado la lista de `Preguntas "
"Frecuentes <https://docs.python.org/3/faq/>`_ (también llamado el FAQ). "
"Muchas veces responde las preguntas que se hacen una y otra vez, y quizás "
"contenga la solución a tu problema."
=======
msgstr ""
>>>>>>> fcc30dbb
<|MERGE_RESOLUTION|>--- conflicted
+++ resolved
@@ -9,13 +9,9 @@
 "Project-Id-Version: Python 3.7\n"
 "Report-Msgid-Bugs-To: \n"
 "POT-Creation-Date: 2019-05-06 11:59-0400\n"
-<<<<<<< HEAD
 "PO-Revision-Date: 2020-05-03 11:45+0200\n"
-=======
-"PO-Revision-Date: YEAR-MO-DA HO:MI+ZONE\n"
-"Last-Translator: FULL NAME <EMAIL@ADDRESS>\n"
+"Last-Translator: Claudia Millan <clmilneb@gmail.com>\n"
 "Language-Team: python-doc-es (https://mail.python.org/mailman3/lists/docs-es.python.org)\n"
->>>>>>> fcc30dbb
 "MIME-Version: 1.0\n"
 "Content-Type: text/plain; charset=UTF-8\n"
 "Content-Transfer-Encoding: 8bit\n"
@@ -174,12 +170,8 @@
 "Questions <faq-index>` (also called the FAQ).  The FAQ answers many of the "
 "questions that come up again and again, and may already contain the solution "
 "for your problem."
-<<<<<<< HEAD
 msgstr ""
 "Antes de escribir, asegúrate de haber revisado la lista de `Preguntas "
 "Frecuentes <https://docs.python.org/3/faq/>`_ (también llamado el FAQ). "
 "Muchas veces responde las preguntas que se hacen una y otra vez, y quizás "
-"contenga la solución a tu problema."
-=======
-msgstr ""
->>>>>>> fcc30dbb
+"contenga la solución a tu problema."