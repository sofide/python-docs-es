--- conflicted
+++ resolved
@@ -14,13 +14,8 @@
 msgstr ""
 "Project-Id-Version: Python 3.8\n"
 "Report-Msgid-Bugs-To: \n"
-<<<<<<< HEAD
-"POT-Creation-Date: 2021-03-19 11:16+0100\n"
-"PO-Revision-Date: YEAR-MO-DA HO:MI+ZONE\n"
-=======
 "POT-Creation-Date: 2020-05-05 12:54+0200\n"
 "PO-Revision-Date: 2021-03-20 11:09-0300\n"
->>>>>>> 9ce1775d
 "Language-Team: python-doc-es\n"
 "MIME-Version: 1.0\n"
 "Content-Type: text/plain; charset=UTF-8\n"
@@ -29,11 +24,7 @@
 "Plural-Forms: nplurals=2; plural=(n != 1);\n"
 "Last-Translator: Claudia Millán (@clacri)\n"
 "Language: es\n"
-<<<<<<< HEAD
-"X-Generator: Poedit 2.3.1\n"
-=======
 "X-Generator: Poedit 2.4.2\n"
->>>>>>> 9ce1775d
 
 #: ../Doc/library/unittest.rst:2
 msgid ":mod:`unittest` --- Unit testing framework"
@@ -49,11 +40,7 @@
 "want to skip to :ref:`the list of assert methods <assert-methods>`.)"
 msgstr ""
 "(Si ya estás familiarizado con los conceptos básicos de realización de "
-<<<<<<< HEAD
-"tests, puedes saltar a  :ref:`la lista de métodos de aserción <assert-"
-=======
 "tests, puedes saltar a :ref:`la lista de métodos de aserción <assert-"
->>>>>>> 9ce1775d
 "methods>`.)"
 
 #: ../Doc/library/unittest.rst:19
@@ -891,11 +878,7 @@
 "Unittest soporta omitir métodos individuales de tests e incluso clases "
 "completas de tests. Además, soporta marcar un test como un ‘’fallo "
 "esperado’’, un test que está roto y va a fallar, pero no debería ser contado "
-<<<<<<< HEAD
-"como fallo en  :class:`TestResult`."
-=======
 "como fallo en :class:`TestResult`."
->>>>>>> 9ce1775d
 
 #: ../Doc/library/unittest.rst:514
 msgid ""
@@ -904,17 +887,10 @@
 "skipTest` within a :meth:`~TestCase.setUp` or test method, or raising :exc:"
 "`SkipTest` directly."
 msgstr ""
-<<<<<<< HEAD
-"Omitir un test es solo cuestión de emplear el :term:`decorator`  :func:"
-"`skip`  o una de sus variantes condicionales, llamando a :meth:`TestCase."
-"skipTest` dentro de :meth:`~TestCase.setUp` o en un método de test, o "
-"lanzando :exc:`SkipTest` directamente."
-=======
 "Omitir un test es solo cuestión de emplear el :term:`decorator` :func:`skip` "
 "o una de sus variantes condicionales, llamando a :meth:`TestCase.skipTest` "
 "dentro de :meth:`~TestCase.setUp` o en un método de test, o lanzando :exc:"
 "`SkipTest` directamente."
->>>>>>> 9ce1775d
 
 #: ../Doc/library/unittest.rst:518
 msgid "Basic skipping looks like this::"
@@ -3028,14 +3004,7 @@
 "errors."
 msgstr ""
 "Los módulos que lanzan :exc:`SkipTest` en la importación se registran como "
-<<<<<<< HEAD
-"saltos, no como errores. Discovery funciona para :term:`paquetes de espacio "
-"de nombres <namespace package>`. Las rutas se ordenan antes de ser "
-"importadas para que el orden de ejecución sea el mismo, incluso si el orden "
-"del sistema de archivos subyacente no depende del nombre del archivo."
-=======
 "saltos, no como errores."
->>>>>>> 9ce1775d
 
 #: ../Doc/library/unittest.rst:1856
 msgid "*start_dir* can be a :term:`namespace packages <namespace package>`."
@@ -3240,11 +3209,7 @@
 "error message."
 msgstr ""
 "Si se ajusta a true, ``sys.stdout`` y ``sys.stderr`` serán almacenados "
-<<<<<<< HEAD
-"entre :meth:``startTest`` y :meth:``stopTest`` siendo llamados. La salida "
-=======
 "entre :meth:`startTest` y :meth:`stopTest` siendo llamados. La salida "
->>>>>>> 9ce1775d
 "recolectada sólo tendrá eco en el verdadero ``sys.stdout`` y ``sys.stderr`` "
 "si la prueba falla o se equivoca. Cualquier salida también se adjunta al "
 "mensaje de fallo / error."
@@ -3276,11 +3241,7 @@
 "Returns ``False`` if there were any :attr:`unexpectedSuccesses` from tests "
 "marked with the :func:`expectedFailure` decorator."
 msgstr ""
-<<<<<<< HEAD
-"Devuelve ``False`` si hubo algún :attr:`unexpectedSuccesses`de las pruebas "
-=======
 "Devuelve ``False`` si hubo algún :attr:`unexpectedSuccesses` de las pruebas "
->>>>>>> 9ce1775d
 "marcadas con el decorador :func:`expectedFailure`."
 
 #: ../Doc/library/unittest.rst:2003
@@ -3400,13 +3361,8 @@
 "The default implementation appends a tuple ``(test, reason)`` to the "
 "instance's :attr:`skipped` attribute."
 msgstr ""
-<<<<<<< HEAD
-"La implementación por defecto añade una tupla ``(test, razón)`` al atributo :"
-"attr:``saltado`` de la instancia."
-=======
 "La implementación por defecto añade una tupla ``(test, reason)`` al "
 "atributo :attr:`skipped` de la instancia."
->>>>>>> 9ce1775d
 
 #: ../Doc/library/unittest.rst:2081
 msgid ""
@@ -3440,11 +3396,7 @@
 "`unexpectedSuccesses` attribute."
 msgstr ""
 "La implementación por defecto añade la prueba al atributo :attr:"
-<<<<<<< HEAD
-"`unxpectedSuccesses` de la instancia."
-=======
 "`unexpectedSuccesses` de la instancia."
->>>>>>> 9ce1775d
 
 #: ../Doc/library/unittest.rst:2100
 msgid ""
@@ -3735,13 +3687,8 @@
 "If a test module defines ``load_tests`` it will be called by :meth:"
 "`TestLoader.loadTestsFromModule` with the following arguments::"
 msgstr ""
-<<<<<<< HEAD
-"Si un módulo de tests define ``load_tests`` será llamado por :meth: "
-"`TestLoader.loadTestsFromModule`con los siguientes argumentos::"
-=======
 "Si un módulo de tests define ``load_tests`` será llamado por :meth:"
 "`TestLoader.loadTestsFromModule` con los siguientes argumentos::"
->>>>>>> 9ce1775d
 
 #: ../Doc/library/unittest.rst:2262
 msgid ""
