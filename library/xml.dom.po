# Copyright (C) 2001-2020, Python Software Foundation
# This file is distributed under the same license as the Python package.
# Maintained by the python-doc-es workteam.
# docs-es@python.org /
# https://mail.python.org/mailman3/lists/docs-es.python.org/
# Check https://github.com/PyCampES/python-docs-es/blob/3.8/TRANSLATORS to
# get the list of volunteers
#
msgid ""
msgstr ""
"Project-Id-Version: Python 3.8\n"
"Report-Msgid-Bugs-To: \n"
"POT-Creation-Date: 2020-05-05 12:54+0200\n"
<<<<<<< HEAD
"PO-Revision-Date: 2020-07-14 22:37-0500\n"
=======
"PO-Revision-Date: 2020-07-23 14:17-0500\n"
>>>>>>> 91a386cd
"Language-Team: python-doc-es\n"
"MIME-Version: 1.0\n"
"Content-Type: text/plain; charset=UTF-8\n"
"Content-Transfer-Encoding: 8bit\n"
"Generated-By: Babel 2.8.0\n"
"Plural-Forms: nplurals=2; plural=(n != 1);\n"
"Last-Translator: Adolfo Hristo David Roque Gámez <hristo.roqueg@gmail.com>\n"
"Language: es\n"
"X-Generator: Poedit 2.3.1\n"

#: ../Doc/library/xml.dom.rst:2
msgid ":mod:`xml.dom` --- The Document Object Model API"
msgstr ":mod:`xml.dom` --- El *API* del Modelo de Objetos del Documento"

#: ../Doc/library/xml.dom.rst:10
msgid "**Source code:** :source:`Lib/xml/dom/__init__.py`"
msgstr "**Código Fuente:** :source:`Lib/xml/dom/__init__.py`"

#: ../Doc/library/xml.dom.rst:14
msgid ""
"The Document Object Model, or \"DOM,\" is a cross-language API from the "
"World Wide Web Consortium (W3C) for accessing and modifying XML documents.  "
"A DOM implementation presents an XML document as a tree structure, or allows "
"client code to build such a structure from scratch.  It then gives access to "
"the structure through a set of objects which provided well-known interfaces."
msgstr ""
"El Modelo de Objetos del Documento, o \"DOM\" por sus siglas en inglés, es "
"un lenguaje API del Consorcio *World Wide Web* (W3C) para acceder y "
"modificar documentos XML. Una implementación del DOM presenta los documento "
"XML como un árbol, o permite al código cliente construir dichas estructuras "
"desde cero para luego darles acceso a la estructura a través de un conjunto "
"de objetos que implementaron interfaces conocidas."

#: ../Doc/library/xml.dom.rst:20
msgid ""
"The DOM is extremely useful for random-access applications.  SAX only allows "
"you a view of one bit of the document at a time.  If you are looking at one "
"SAX element, you have no access to another.  If you are looking at a text "
"node, you have no access to a containing element. When you write a SAX "
"application, you need to keep track of your program's position in the "
"document somewhere in your own code.  SAX does not do it for you.  Also, if "
"you need to look ahead in the XML document, you are just out of luck."
msgstr ""
"El DOM es extremadamente útil para aplicaciones de acceso directo. SAX sólo "
"te permite la vista de una parte del documento a la vez. Si estás mirando un "
"elemento SAX, no tienes acceso a otro. Si estás viendo un nodo de texto, no "
"tienes acceso al elemento contendor. Cuando desarrollas una aplicación SAX, "
"necesitas registrar la posición de tu programa en el documento en algún lado "
"de tu código. SAX no lo hace por ti. Además, desafortunadamente no podrás "
"mirar hacia adelante (*look ahead*) en el documento XML."

#: ../Doc/library/xml.dom.rst:28
msgid ""
"Some applications are simply impossible in an event driven model with no "
"access to a tree.  Of course you could build some sort of tree yourself in "
"SAX events, but the DOM allows you to avoid writing that code.  The DOM is a "
"standard tree representation for XML data."
msgstr ""
"Algunas aplicaciones son imposibles en un modelo orientado a eventos sin "
"acceso a un árbol. Por supuesto que puedes construir algún tipo de árbol por "
"tu cuenta en eventos SAX, pero el DOM te evita escribir ese código. El DOM "
"es una representación de árbol estándar para datos XML."

#: ../Doc/library/xml.dom.rst:33
msgid ""
"The Document Object Model is being defined by the W3C in stages, or \"levels"
"\" in their terminology.  The Python mapping of the API is substantially "
"based on the DOM Level 2 recommendation."
msgstr ""
"El Modelo de Objetos del Documento es definido por el *W3C* en fases, o "
"\"niveles\" en su terminología. El mapeado de Python de la API está basado "
"en la recomendación del DOM nivel 2."

#: ../Doc/library/xml.dom.rst:45
msgid ""
"DOM applications typically start by parsing some XML into a DOM.  How this "
"is accomplished is not covered at all by DOM Level 1, and Level 2 provides "
"only limited improvements: There is a :class:`DOMImplementation` object "
"class which provides access to :class:`Document` creation methods, but no "
"way to access an XML reader/parser/Document builder in an implementation-"
"independent way. There is also no well-defined way to access these methods "
"without an existing :class:`Document` object.  In Python, each DOM "
"implementation will provide a function :func:`getDOMImplementation`. DOM "
"Level 3 adds a Load/Store specification, which defines an interface to the "
"reader, but this is not yet available in the Python standard library."
msgstr ""
"Las aplicaciones DOM típicamente empiezan al diseccionar (*parse*) el XML en "
"un DOM. Cómo esto funciona no está incluido en el DOM nivel 1, y el nivel 2 "
"provee mejoras limitadas. Existe una clase objeto llamada :class:"
"`DOMImplementation` que da acceso a métodos de creación de :class:"
"`Document`, pero de ninguna forma da acceso a los constructores (*builders*) "
"de *reader*/*parser*/*Document* de una forma independiente a la "
"implementación. No hay una forma clara para acceder a estos método sin un "
"objeto :class:`Document` existente. En Python, cada implementación del DOM "
"proporcionará una función :func:`getDOMImplementation`. El DOM de nivel 3 "
"añade una especificación para Cargar(*Load*)/Guardar(*Store*), que define "
"una interfaz al lector (*reader*), pero no está disponible aún en la "
"librería estándar de Python."

#: ../Doc/library/xml.dom.rst:56
msgid ""
"Once you have a DOM document object, you can access the parts of your XML "
"document through its properties and methods.  These properties are defined "
"in the DOM specification; this portion of the reference manual describes the "
"interpretation of the specification in Python."
msgstr ""
"Una vez que tengas un objeto del documento del DOM, puedes acceder a las "
"partes de tu documento XML a través de sus propiedades y métodos. Estas "
"propiedades están definidas en la especificación del DOM; está porción del "
"manual describe la interpretación de la especificación en Python."

#: ../Doc/library/xml.dom.rst:61
msgid ""
"The specification provided by the W3C defines the DOM API for Java, "
"ECMAScript, and OMG IDL.  The Python mapping defined here is based in large "
"part on the IDL version of the specification, but strict compliance is not "
"required (though implementations are free to support the strict mapping from "
"IDL).  See section :ref:`dom-conformance` for a detailed discussion of "
"mapping requirements."
msgstr ""
"La especificación estipulada por el *W3C* define la *DOM API* para Java, "
"ECMAScript, y OMG IDL. El mapeo de Python definido aquí está basado en gran "
"parte en la versión IDL de la especificación, pero no se requiere el "
"cumplimiento estricto (aunque las implementaciones son libres de soportar el "
"mapeo estricto de IDL). Véase la sección :ref:`dom-conformance`` para una "
"discusión detallada del mapeo de los requisitos."

#: ../Doc/library/xml.dom.rst:71
msgid ""
"`Document Object Model (DOM) Level 2 Specification <https://www.w3.org/"
"TR/2000/REC-DOM-Level-2-Core-20001113/>`_"
msgstr ""
"`Document Object Model (DOM) Level 2 Specification <https://www.w3.org/"
"TR/2000/REC-DOM-Level-2-Core-20001113/>`_"

#: ../Doc/library/xml.dom.rst:71
msgid "The W3C recommendation upon which the Python DOM API is based."
msgstr "La recomendación del *W3C* con la cual se basa el *DOM API* de Python."

#: ../Doc/library/xml.dom.rst:74
msgid ""
"`Document Object Model (DOM) Level 1 Specification <https://www.w3.org/TR/"
"REC-DOM-Level-1/>`_"
msgstr ""
"`Document Object Model (DOM) Level 1 Specification <https://www.w3.org/TR/"
"REC-DOM-Level-1/>`_"

#: ../Doc/library/xml.dom.rst:74
msgid "The W3C recommendation for the DOM supported by :mod:`xml.dom.minidom`."
msgstr ""
"La recomendación del W3C para el DOM soportada por :mod:`xml.dom.minidom`."

#: ../Doc/library/xml.dom.rst:76
msgid ""
"`Python Language Mapping Specification <http://www.omg.org/cgi-bin/doc?"
"formal/02-11-05.pdf>`_"
msgstr ""
"`Python Language Mapping Specification <http://www.omg.org/cgi-bin/doc?"
"formal/02-11-05.pdf>`_"

#: ../Doc/library/xml.dom.rst:77
msgid "This specifies the mapping from OMG IDL to Python."
msgstr "Este documento especifica el mapeo de OMG IDL a Python."

#: ../Doc/library/xml.dom.rst:81
msgid "Module Contents"
msgstr "Contenido del Módulo"

#: ../Doc/library/xml.dom.rst:83
msgid "The :mod:`xml.dom` contains the following functions:"
msgstr "El módulo :mod:`xml.dom` contiene las siguientes funciones:"

#: ../Doc/library/xml.dom.rst:88
msgid ""
"Register the *factory* function with the name *name*.  The factory function "
"should return an object which implements the :class:`DOMImplementation` "
"interface.  The factory function can return the same object every time, or a "
"new one for each call, as appropriate for the specific implementation (e.g. "
"if that implementation supports some customization)."
msgstr ""
"Registra la función *factory* con el nombre *name*. La función fábrica "
"(*factory*) debe retornar un objeto que implemente la interfaz :class:"
"`DOMImplementation`. La función fábrica puede retornar el mismo objeto cada "
"vez que se llame, o uno nuevo por cada llamada, según sea apropiado para la "
"implementación específica (e.g. si la implementación soporta algunas "
"personalizaciones)."

#: ../Doc/library/xml.dom.rst:97
msgid ""
"Return a suitable DOM implementation. The *name* is either well-known, the "
"module name of a DOM implementation, or ``None``. If it is not ``None``, "
"imports the corresponding module and returns a :class:`DOMImplementation` "
"object if the import succeeds.  If no name is given, and if the environment "
"variable :envvar:`PYTHON_DOM` is set, this variable is used to find the "
"implementation."
msgstr ""
"Retorna una implementación del DOM apropiada. El *name* es o bien conocido, "
"el nombre del módulo de una implementación DOM, o ``None``, importa el "
"módulo correspondiente y retorna un objecto :class:`DomImplementation` si la "
"importación tiene éxito. Si no se le pasa un nombre, y el entorno de "
"variable :envvar: `PYTHON_DOM` ha sido puesto, dicha variable es usada para "
"encontrar la información de la implementación."

#: ../Doc/library/xml.dom.rst:103
msgid ""
"If name is not given, this examines the available implementations to find "
"one with the required feature set.  If no implementation can be found, raise "
"an :exc:`ImportError`.  The features list must be a sequence of ``(feature, "
"version)`` pairs which are passed to the :meth:`hasFeature` method on "
"available :class:`DOMImplementation` objects."
msgstr ""
"Si no se le pasa un nombre, examina las implementaciones disponibles para "
"encontrar uno con el conjunto de características requeridas. Si no se "
"encuentra ninguna implementación, levanta una excepción :exc:`ImportError`. "
"La lista de características debe ser una secuencia de pares ``(feature,"
"version)`` que son pasados al método :meth:`hasFeature` en objetos "
"disponibles de :class:`DOMImplementation`."

#: ../Doc/library/xml.dom.rst:109
msgid "Some convenience constants are also provided:"
msgstr "Algunas constantes convenientes son proporcionadas:"

#: ../Doc/library/xml.dom.rst:114
msgid ""
"The value used to indicate that no namespace is associated with a node in "
"the DOM.  This is typically found as the :attr:`namespaceURI` of a node, or "
"used as the *namespaceURI* parameter to a namespaces-specific method."
msgstr ""
"El valor usado para indicar que ningún espacio de nombres es asociado con un "
"nodo en el DOM. Se encuentra típicamente con el :attr:`namespaceURI` de un "
"nodo, o usado como el parámetro  *namespaceURI* para un método específico "
"del *namespace*."

#: ../Doc/library/xml.dom.rst:121
msgid ""
"The namespace URI associated with the reserved prefix ``xml``, as defined by "
"`Namespaces in XML <https://www.w3.org/TR/REC-xml-names/>`_ (section 4)."
msgstr ""
"El espacio de nombres de la URI asociada con el prefijo ``xml``, como se "
"define por `Namespaces in XML <https://www.w3.org/TR/REC-xml-names/>`_ "
"(section 4)."

#: ../Doc/library/xml.dom.rst:127
msgid ""
"The namespace URI for namespace declarations, as defined by `Document Object "
"Model (DOM) Level 2 Core Specification <https://www.w3.org/TR/DOM-Level-2-"
"Core/core.html>`_ (section 1.1.8)."
msgstr ""
"El espacio de nombres del URI para declaraciones del espacio de nombres, "
"como se define en `Document Object Model (DOM) Level 2 Core Specification "
"<https://www.w3.org/TR/DOM-Level-2-Core/core.html>`_ (section 1.1.8)."

#: ../Doc/library/xml.dom.rst:134
msgid ""
"The URI of the XHTML namespace as defined by `XHTML 1.0: The Extensible "
"HyperText Markup Language <https://www.w3.org/TR/xhtml1/>`_ (section 3.1.1)."
msgstr ""
"El URI del espacio de nombres del XHTML como se define en `XHTML 1.0: The "
"Extensible HyperText Markup Language <https://www.w3.org/TR/xhtml1/>`_ "
"(section 3.1.1)."

#: ../Doc/library/xml.dom.rst:138
msgid ""
"In addition, :mod:`xml.dom` contains a base :class:`Node` class and the DOM "
"exception classes.  The :class:`Node` class provided by this module does not "
"implement any of the methods or attributes defined by the DOM specification; "
"concrete DOM implementations must provide those.  The :class:`Node` class "
"provided as part of this module does provide the constants used for the :"
"attr:`nodeType` attribute on concrete :class:`Node` objects; they are "
"located within the class rather than at the module level to conform with the "
"DOM specifications."
msgstr ""
"Además, :mod:`xml.dom` contiene una clase base :class:`Node` y las clases de "
"excepciones del DOM. La clase :class:`Node` proporcionada por este módulo no "
"implementa ninguno de los métodos o atributos definidos en la especificación "
"DOM; las implementaciones del DOM concretas deben definirlas. La clase :"
"class:`Node` propuesta por este módulo sí proporciona las constantes usadas "
"por el atributo :attr:`nodeType` en objetos concretos de :class:`Node`; "
"estas son localizadas dentro de la clase en vez de estar al nivel del módulo "
"para cumplir las especificaciones del DOM."

#: ../Doc/library/xml.dom.rst:153
msgid "Objects in the DOM"
msgstr "Objetos en el DOM"

#: ../Doc/library/xml.dom.rst:155
msgid ""
"The definitive documentation for the DOM is the DOM specification from the "
"W3C."
msgstr ""
"La documentación definitiva para el DOM es la especificación del DOM del W3C."

#: ../Doc/library/xml.dom.rst:157
msgid ""
"Note that DOM attributes may also be manipulated as nodes instead of as "
"simple strings.  It is fairly rare that you must do this, however, so this "
"usage is not yet documented."
msgstr ""
"Note que los atributos del DOM también pueden ser manipulados como nodos en "
<<<<<<< HEAD
"vez de simples cadenas (*strings*). Sin embargo, es bastante raro que tengas "
"que hacer esto, por lo que su uso aún no está documentado."
=======
"vez de simples cadenas de caracteres (*strings*). Sin embargo, es bastante "
"raro que tengas que hacer esto, por lo que su uso aún no está documentado."
>>>>>>> 91a386cd

#: ../Doc/library/xml.dom.rst:162
msgid "Interface"
msgstr "Interfaz"

#: ../Doc/library/xml.dom.rst:162
msgid "Section"
msgstr "Sección"

#: ../Doc/library/xml.dom.rst:162
msgid "Purpose"
msgstr "Propósito"

#: ../Doc/library/xml.dom.rst:164
msgid ":class:`DOMImplementation`"
msgstr ":class:`DOMImplementation`"

#: ../Doc/library/xml.dom.rst:164
msgid ":ref:`dom-implementation-objects`"
msgstr ":ref:`dom-implementation-objects`"

#: ../Doc/library/xml.dom.rst:164
msgid "Interface to the underlying implementation."
msgstr "Interfaz para las implementaciones subyacentes."

#: ../Doc/library/xml.dom.rst:167
msgid ":class:`Node`"
msgstr ":class:`Node`"

#: ../Doc/library/xml.dom.rst:167
msgid ":ref:`dom-node-objects`"
msgstr ":ref:`dom-node-objects`"

#: ../Doc/library/xml.dom.rst:167
msgid "Base interface for most objects in a document."
msgstr "Interfaz base para la mayoría de objetos en un documento."

#: ../Doc/library/xml.dom.rst:170
msgid ":class:`NodeList`"
msgstr ":class:`NodeList`"

#: ../Doc/library/xml.dom.rst:170
msgid ":ref:`dom-nodelist-objects`"
msgstr ":ref:`dom-nodelist-objects`"

#: ../Doc/library/xml.dom.rst:170
msgid "Interface for a sequence of nodes."
msgstr "Interfaz para una secuencia de nodos."

#: ../Doc/library/xml.dom.rst:173
msgid ":class:`DocumentType`"
msgstr ":class:`DocumentType`"

#: ../Doc/library/xml.dom.rst:173
msgid ":ref:`dom-documenttype-objects`"
msgstr ":ref:`dom-documenttype-objects`"

#: ../Doc/library/xml.dom.rst:173
msgid "Information about the declarations needed to process a document."
msgstr ""
"Información acerca de la declaraciones necesarias para procesar un documento."

#: ../Doc/library/xml.dom.rst:177
msgid ":class:`Document`"
msgstr ":class:`Document`"

#: ../Doc/library/xml.dom.rst:177
msgid ":ref:`dom-document-objects`"
msgstr ":ref:`dom-document-objects`"

#: ../Doc/library/xml.dom.rst:177
msgid "Object which represents an entire document."
msgstr "Objeto que representa un documento entero."

#: ../Doc/library/xml.dom.rst:180
msgid ":class:`Element`"
msgstr ":class:`Element`"

#: ../Doc/library/xml.dom.rst:180
msgid ":ref:`dom-element-objects`"
msgstr ":ref:`dom-element-objects`"

#: ../Doc/library/xml.dom.rst:180
msgid "Element nodes in the document hierarchy."
msgstr "Nodos elemento en la jerarquía del documento."

#: ../Doc/library/xml.dom.rst:183
msgid ":class:`Attr`"
msgstr ":class:`Attr`"

#: ../Doc/library/xml.dom.rst:183
msgid ":ref:`dom-attr-objects`"
msgstr ":ref:`dom-attr-objects`"

#: ../Doc/library/xml.dom.rst:183
msgid "Attribute value nodes on element nodes."
msgstr "Nodos de los valores de los atributos en los elementos nodo."

#: ../Doc/library/xml.dom.rst:186
msgid ":class:`Comment`"
msgstr ":class:`Comment`"

#: ../Doc/library/xml.dom.rst:186
msgid ":ref:`dom-comment-objects`"
msgstr ":ref:`dom-comment-objects`"

#: ../Doc/library/xml.dom.rst:186
msgid "Representation of comments in the source document."
msgstr "Representación de los comentarios en el documento fuente."

#: ../Doc/library/xml.dom.rst:189
msgid ":class:`Text`"
msgstr ":class:`Text`"

#: ../Doc/library/xml.dom.rst:189
msgid ":ref:`dom-text-objects`"
msgstr ":ref:`dom-text-objects`"

#: ../Doc/library/xml.dom.rst:189
msgid "Nodes containing textual content from the document."
msgstr "Nodos con contenido textual del documento."

#: ../Doc/library/xml.dom.rst:192
msgid ":class:`ProcessingInstruction`"
msgstr ":class:`ProcessingInstruction`"

#: ../Doc/library/xml.dom.rst:192
msgid ":ref:`dom-pi-objects`"
msgstr ":ref:`dom-pi-objects`"

#: ../Doc/library/xml.dom.rst:192
msgid "Processing instruction representation."
msgstr "Representación de instrucción del procesamiento."

#: ../Doc/library/xml.dom.rst:196
msgid ""
"An additional section describes the exceptions defined for working with the "
"DOM in Python."
msgstr ""
"Una sección adicional describe las excepciones definidas para trabajar con "
"el *DOM* en Python."

#: ../Doc/library/xml.dom.rst:203
#, fuzzy
msgid "DOMImplementation Objects"
<<<<<<< HEAD
msgstr "Objetos de *DOMImplementation*"
=======
msgstr "Objetos *DOMImplementation*"
>>>>>>> 91a386cd

#: ../Doc/library/xml.dom.rst:205
msgid ""
"The :class:`DOMImplementation` interface provides a way for applications to "
"determine the availability of particular features in the DOM they are using. "
"DOM Level 2 added the ability to create new :class:`Document` and :class:"
"`DocumentType` objects using the :class:`DOMImplementation` as well."
msgstr ""
"La interfaz :class:`DOMImplementation` proporciona una forma para que las "
"aplicaciones determinen la disponibilidad de características particulares en "
"el *DOM* que están usando. El *DOM* nivel 2 añadió la habilidad de crear "
<<<<<<< HEAD
"nuevos objetos de :class:`Document` y :class:`DocumentType` usando :class:"
=======
"nuevos objetos :class:`Document` y :class:`DocumentType` usando :class:"
>>>>>>> 91a386cd
"`DOMImplementation` también."

#: ../Doc/library/xml.dom.rst:213
msgid ""
"Return ``True`` if the feature identified by the pair of strings *feature* "
"and *version* is implemented."
msgstr ""
<<<<<<< HEAD
"Retorna ``True`` si la característica identificada por el par de cadenas "
"*feature* y *version* está implementada."
=======
"Retorna ``True`` si la característica identificada por el par de cadenas de "
"caracteres *feature* y *version* está implementada."
>>>>>>> 91a386cd

#: ../Doc/library/xml.dom.rst:219
msgid ""
"Return a new :class:`Document` object (the root of the DOM), with a child :"
"class:`Element` object having the given *namespaceUri* and *qualifiedName*. "
"The *doctype* must be a :class:`DocumentType` object created by :meth:"
"`createDocumentType`, or ``None``. In the Python DOM API, the first two "
"arguments can also be ``None`` in order to indicate that no :class:`Element` "
"child is to be created."
msgstr ""
"Retorna un nuevo objeto :class:`Document` (la raíz del DOM), con un hijo "
"objeto :class:`Element` teniendo el *namespaceUri* y *qualifiedName* dados. "
"El *doctype* debe ser un :class:`DocumentType` creado por :meth:"
"`createDocumentType` o ``None``. En la *DOM API* de Python, los primeros "
"argumentos pueden ser ``None`` para indicar que ningún hijo :class:`Element` "
"va a ser creado."

#: ../Doc/library/xml.dom.rst:229
msgid ""
"Return a new :class:`DocumentType` object that encapsulates the given "
"*qualifiedName*, *publicId*, and *systemId* strings, representing the "
"information contained in an XML document type declaration."
msgstr ""
<<<<<<< HEAD
"Retorna un nuevo objeto :class:`DocumentType` que encapsula las cadenas "
"*qualifiedName*, *publicId*, y *systemId* dadas, representando la "
=======
"Retorna un nuevo objeto :class:`DocumentType` que encapsula las cadenas de "
"caracteres *qualifiedName*, *publicId*, y *systemId* dadas, representando la "
>>>>>>> 91a386cd
"información contenida en un tipo de declaración de documento XML."

#: ../Doc/library/xml.dom.rst:237
#, fuzzy
msgid "Node Objects"
msgstr "Objetos Nodo"

#: ../Doc/library/xml.dom.rst:239
msgid ""
"All of the components of an XML document are subclasses of :class:`Node`."
msgstr ""
"Todos los componentes de un documento XML son sub-clases de :class:`Node`."

#: ../Doc/library/xml.dom.rst:244
msgid ""
"An integer representing the node type.  Symbolic constants for the types are "
"on the :class:`Node` object: :const:`ELEMENT_NODE`, :const:"
"`ATTRIBUTE_NODE`, :const:`TEXT_NODE`, :const:`CDATA_SECTION_NODE`, :const:"
"`ENTITY_NODE`, :const:`PROCESSING_INSTRUCTION_NODE`, :const:`COMMENT_NODE`, :"
"const:`DOCUMENT_NODE`, :const:`DOCUMENT_TYPE_NODE`, :const:`NOTATION_NODE`. "
"This is a read-only attribute."
msgstr ""
"Un entero representando el tipo de nodo.  Las Constantes simbólicas para los "
"tipos están en el objeto :class:`Nodo`: :const:`ELEMENT_NODE`, :const:"
"`ATTRIBUTE_NODE`, :const:`TEXT_NODE`, :const:`CDATA_SECTION_NODE`, :const:"
"`ENTITY_NODE`, :const:`PROCESSING_INSTRUCTION_NODE`, :const:`COMMENT_NODE`, :"
"const:`DOCUMENT_NODE`, :const:`DOCUMENT_TYPE_NODE`, :const:`NOTATION_NODE`. "
"Este es un atributo sólo de lectura."

#: ../Doc/library/xml.dom.rst:254
msgid ""
"The parent of the current node, or ``None`` for the document node. The value "
"is always a :class:`Node` object or ``None``.  For :class:`Element` nodes, "
"this will be the parent element, except for the root element, in which case "
"it will be the :class:`Document` object. For :class:`Attr` nodes, this is "
"always ``None``. This is a read-only attribute."
msgstr ""
"El padre del nodo actual, o ``None`` para el nodo del documento. El valor es "
"siempre un objeto :class:`Node` o ``None``. Para los nodos :class:`Element`, "
<<<<<<< HEAD
"este será el elemento padre, excepto para el elemente raíz, en cuyo caso "
=======
"este será el elemento padre, excepto para el elemento raíz, en cuyo caso "
>>>>>>> 91a386cd
"será el objeto :class:`Document`. Para los nodos :class:`Attr`, este siempre "
"es ``None``. Este es un atributo de sólo lectura."

#: ../Doc/library/xml.dom.rst:263
msgid ""
"A :class:`NamedNodeMap` of attribute objects.  Only elements have actual "
"values for this; others provide ``None`` for this attribute. This is a read-"
"only attribute."
msgstr ""
"Un :class:`NamedNodeMap` de objetos de atributos. Sólo los elementos tienes "
"un valor real para esto; otros nodos proporcionan ``None`` para este "
"atributo. Este es un atributo de sólo lectura."

#: ../Doc/library/xml.dom.rst:270
msgid ""
"The node that immediately precedes this one with the same parent.  For "
"instance the element with an end-tag that comes just before the *self* "
"element's start-tag.  Of course, XML documents are made up of more than just "
"elements so the previous sibling could be text, a comment, or something "
"else. If this node is the first child of the parent, this attribute will be "
"``None``. This is a read-only attribute."
msgstr ""
"El nodo que precede inmediatamente este nodo con el mismo padre.  Por "
"ejemplo el elemento con una etiqueta final que viene justo antes de la "
"etiqueta del comienzo del elemento *self*.  Por supuesto, los documentos XML "
"está hechos de más que sólo elementos por lo que el hermano anterior puede "
"ser un texto, un comentario, o algo más. Si este nodo es el primer hijo del "
"padre, este atributo será ``None``. Este es un atributo de sólo lectura."

#: ../Doc/library/xml.dom.rst:280
msgid ""
"The node that immediately follows this one with the same parent.  See also :"
"attr:`previousSibling`.  If this is the last child of the parent, this "
"attribute will be ``None``. This is a read-only attribute."
msgstr ""
"El nodo que sigue inmediatamente este nodo con el mismo padre.  Véase "
"también :attr:`previousSibling`. Si este es el último hijo del padre, este "
"atributo será ``None``. Este es un atributo de sólo lectura."

#: ../Doc/library/xml.dom.rst:287
msgid ""
"A list of nodes contained within this node. This is a read-only attribute."
msgstr ""
"Una lista de nodos contenidos dentro de este nodo. Este es un atributo de "
"sólo lectura."

#: ../Doc/library/xml.dom.rst:292
msgid ""
"The first child of the node, if there are any, or ``None``. This is a read-"
"only attribute."
msgstr ""
"El primer hijo del nodo, si hay alguno, o ``None``. Este es un atributo de "
"sólo lectura."

#: ../Doc/library/xml.dom.rst:298
msgid ""
"The last child of the node, if there are any, or ``None``. This is a read-"
"only attribute."
msgstr ""
"El último hijo del nodo, si hay alguno, o ``None``. Este es un atributo de "
"sólo lectura."

#: ../Doc/library/xml.dom.rst:304
msgid ""
"The part of the :attr:`tagName` following the colon if there is one, else "
"the entire :attr:`tagName`.  The value is a string."
msgstr ""
"La parte del :attr:`tagName` seguido de los dos puntos si hay uno, si no, "
<<<<<<< HEAD
"el :attr:`tagName` entero.  El valor es una cadena."
=======
"el :attr:`tagName` entero.  El valor es una cadena de caracteres."
>>>>>>> 91a386cd

#: ../Doc/library/xml.dom.rst:310
msgid ""
"The part of the :attr:`tagName` preceding the colon if there is one, else "
"the empty string.  The value is a string, or ``None``."
msgstr ""
"La parte del :attr:`tagName` antes de los dos puntos si hay uno, si no, la "
<<<<<<< HEAD
"cadena vacía. El valor es una cadena, o ``None``."
=======
"cadena de caracteres vacía. El valor es una cadena, o ``None``."
>>>>>>> 91a386cd

#: ../Doc/library/xml.dom.rst:316
msgid ""
"The namespace associated with the element name.  This will be a string or "
"``None``.  This is a read-only attribute."
msgstr ""
"El espacio de nombres asociado con el nombre del elemento.  Este será una "
<<<<<<< HEAD
"cadena o ``None``.  Este es una atributo de sólo lectura."
=======
"cadena de caracteres o ``None``.  Este es una atributo de sólo lectura."
>>>>>>> 91a386cd

#: ../Doc/library/xml.dom.rst:322
msgid ""
"This has a different meaning for each node type; see the DOM specification "
"for details.  You can always get the information you would get here from "
"another property such as the :attr:`tagName` property for elements or the :"
"attr:`name` property for attributes. For all node types, the value of this "
"attribute will be either a string or ``None``.  This is a read-only "
"attribute."
msgstr ""
"Este tiene un significado diferente para cada tipo de nodo; véase la "
"especificación del DOM para los detalles.  Siempre puedes obtener la "
"información que obtendrías aquí desde otra propiedad como la propiedad :attr:"
"`tagName` para elementos o la propiedad :attr:`name` para atributos. Para "
<<<<<<< HEAD
"todos los tipos de nodo, el valor de este atributo tendrá o una cadena o "
"``None``. Este es un atributo de sólo lectura."
=======
"todos los tipos de nodo, el valor de este atributo tendrá o una cadena de "
"caracteres o ``None``. Este es un atributo de sólo lectura."
>>>>>>> 91a386cd

#: ../Doc/library/xml.dom.rst:331
#, fuzzy
msgid ""
"This has a different meaning for each node type; see the DOM specification "
"for details.  The situation is similar to that with :attr:`nodeName`.  The "
"value is a string or ``None``."
msgstr ""
"Este tiene un significado diferente para cada tipo de nodo; véase la "
"especificación del DOM para los detalles.  La situación es similar a ese "
<<<<<<< HEAD
"con :attr:`nodeName`.  El valor es una cadena o ``None``."
=======
"con :attr:`nodeName`.  El valor es una cadena de caracteres o ``None``."
>>>>>>> 91a386cd

#: ../Doc/library/xml.dom.rst:338
msgid "Return ``True`` if the node has any attributes."
msgstr "Retorna ``True`` si el nodo tiene algún atributo."

#: ../Doc/library/xml.dom.rst:343
msgid "Return ``True`` if the node has any child nodes."
msgstr "Retorna ``True`` si el nodo tiene algún nodo hijo."

#: ../Doc/library/xml.dom.rst:348
msgid ""
"Return ``True`` if *other* refers to the same node as this node. This is "
"especially useful for DOM implementations which use any sort of proxy "
"architecture (because more than one object can refer to the same node)."
msgstr ""
"Retorna ``True`` si *other* hace referencia al mismo nodo como este nodo. "
"Esto es especialmente útil para las implementaciones DOM que usan una "
"arquitectura *proxy* de cualquier tipo (porque más de un objeto puede hacer "
"referencia al mismo nodo)."

#: ../Doc/library/xml.dom.rst:354
msgid ""
"This is based on a proposed DOM Level 3 API which is still in the \"working "
"draft\" stage, but this particular interface appears uncontroversial.  "
"Changes from the W3C will not necessarily affect this method in the Python "
"DOM interface (though any new W3C API for this would also be supported)."
msgstr ""
"Esto se basa en una *DOM API* de nivel 3 propuesta que está en la etapa de "
"\"borrador de trabajo\" (*\"working draft\"*), pero esta interfaz en "
"particular no parece controversial.  Los cambios del *W3C* necesariamente no "
"afectaran este método en la interfaz del *DOM* del Python (aunque cualquier "
"nueva *API* del *W3C* para esto también sería soportado)."

#: ../Doc/library/xml.dom.rst:362
msgid ""
"Add a new child node to this node at the end of the list of children, "
"returning *newChild*. If the node was already in the tree, it is removed "
"first."
msgstr ""
"Añade un nuevo nodo hijo a este nodo al final de la lista de hijos, "
"retornando *newChild*. Si el nodo ya estaba en el árbol, este se remueve "
"primero."

#: ../Doc/library/xml.dom.rst:369
msgid ""
"Insert a new child node before an existing child.  It must be the case that "
"*refChild* is a child of this node; if not, :exc:`ValueError` is raised. "
"*newChild* is returned. If *refChild* is ``None``, it inserts *newChild* at "
"the end of the children's list."
msgstr ""
"Inserta un nuevo nodo hijo antes de un hijo existente.  Debe ser el caso que "
"*refChild* sea un hijo de este nodo; si no, :exc:`ValueError` es lanzado. "
"*newChild* es retornado. Si *refChild* es ``None``, se inserta a *newChild* "
"al final de la lista de hijos."

#: ../Doc/library/xml.dom.rst:377
msgid ""
"Remove a child node.  *oldChild* must be a child of this node; if not, :exc:"
"`ValueError` is raised.  *oldChild* is returned on success.  If *oldChild* "
"will not be used further, its :meth:`unlink` method should be called."
msgstr ""
"Elimina un nodo hijo.  *oldChild* debe ser un hijo de este nodo; si no, :exc:"
"`ValueError` es lanzado.  *oldChild* es retornado si tiene éxito.  Si "
"*oldChild* no será usado más adelante, se debe llamar a su método :meth:"
"`unlink`."

#: ../Doc/library/xml.dom.rst:384
msgid ""
"Replace an existing node with a new node. It must be the case that  "
"*oldChild* is a child of this node; if not, :exc:`ValueError` is raised."
msgstr ""
"Reemplaza un nodo existente con un nuevo nodo. Debe ser el caso que  "
"*oldChild* sea un hijo de este nodo; si no, :exc:`ValueError` es lanzado."

#: ../Doc/library/xml.dom.rst:390
msgid ""
"Join adjacent text nodes so that all stretches of text are stored as single :"
"class:`Text` instances.  This simplifies processing text from a DOM tree for "
"many applications."
msgstr ""
<<<<<<< HEAD
"Une nodos de texto adjacentes para que todos los tramos de texto sean "
=======
"Une nodos de texto adyacentes para que todos los tramos de texto sean "
>>>>>>> 91a386cd
"guardados como únicas instancias de :class:`Text`. Esto simplifica el "
"procesamiento de texto de un árbol del *DOM* para muchas aplicaciones."

#: ../Doc/library/xml.dom.rst:397
msgid ""
"Clone this node.  Setting *deep* means to clone all child nodes as well.  "
"This returns the clone."
msgstr ""
"Clona este nodo.  Poner *deep* significa clonar todos los nodos hijo "
"también.  Esto retorna el clon."

#: ../Doc/library/xml.dom.rst:404
msgid "NodeList Objects"
msgstr "Objetos *NodeList*"

#: ../Doc/library/xml.dom.rst:406
msgid ""
"A :class:`NodeList` represents a sequence of nodes.  These objects are used "
"in two ways in the DOM Core recommendation:  an :class:`Element` object "
"provides one as its list of child nodes, and the :meth:"
"`getElementsByTagName` and :meth:`getElementsByTagNameNS` methods of :class:"
"`Node` return objects with this interface to represent query results."
msgstr ""
"Un :class:`NodeList` representa una secuencia de nodos.  Estos objetos se "
"usan de dos formas en la recomendación principal del *DOM*:  un objeto :"
"class:`Element` proporciona uno como su lista de nodos hijo, y los métodos :"
"meth:`getElementsByTagName` y :meth:`getElementsByTagNameNS` de :class:"
"`Node` retornan objetos con esta interfaz para representar resultados de "
"consulta."

#: ../Doc/library/xml.dom.rst:412
msgid ""
"The DOM Level 2 recommendation defines one method and one attribute for "
"these objects:"
msgstr ""
"La recomendación del *DOM* nivel 2 define un método y un atributo para estos "
"objetos:"

#: ../Doc/library/xml.dom.rst:418
msgid ""
"Return the *i*'th item from the sequence, if there is one, or ``None``.  The "
"index *i* is not allowed to be less than zero or greater than or equal to "
"the length of the sequence."
msgstr ""
"Retorna el i-ésimo *item* de la secuencia, si hay uno, o ``None``. El índice "
"*i* no puede ser menor que cero o mayor o igual que el tamaño de la "
"secuencia."

#: ../Doc/library/xml.dom.rst:425
msgid "The number of nodes in the sequence."
msgstr "El número de nodos en la secuencia."

#: ../Doc/library/xml.dom.rst:427
msgid ""
"In addition, the Python DOM interface requires that some additional support "
"is provided to allow :class:`NodeList` objects to be used as Python "
"sequences.  All :class:`NodeList` implementations must include support for :"
"meth:`~object.__len__` and :meth:`~object.__getitem__`; this allows "
"iteration over the :class:`NodeList` in :keyword:`for` statements and proper "
"support for the :func:`len` built-in function."
msgstr ""
"Además, la interfaz *DOM* de Python requiere que un algún soporte adicional "
"sea proporcionado para que los objetos :class:`NodeList` puedan ser usados "
"como secuencias de Python.  Todas las implementaciones de :class:`NodeList` "
"deben incluir soporte para :meth:`~object.__len__` y :meth:`~object."
"__getitem__`; esto permite la iteración de :class:`NodeList` en sentencias "
"con :keyword:`for` y un soporte apropiado para la función incorporada :func:"
"`len`."

#: ../Doc/library/xml.dom.rst:435
msgid ""
"If a DOM implementation supports modification of the document, the :class:"
"`NodeList` implementation must also support the :meth:`~object.__setitem__` "
"and :meth:`~object.__delitem__` methods."
msgstr ""
"Si una implementación DOM soporta la modificación del documento, la "
"implementación de :class:`NodeList` debe también soportar los métodos :meth:"
"`~object.__setitem__` y :meth:`~object.__delitem__`."

#: ../Doc/library/xml.dom.rst:443
msgid "DocumentType Objects"
msgstr "Objetos *DocumentType*"

#: ../Doc/library/xml.dom.rst:445
msgid ""
"Information about the notations and entities declared by a document "
"(including the external subset if the parser uses it and can provide the "
"information) is available from a :class:`DocumentType` object.  The :class:"
"`DocumentType` for a document is available from the :class:`Document` "
"object's :attr:`doctype` attribute; if there is no ``DOCTYPE`` declaration "
"for the document, the document's :attr:`doctype` attribute will be set to "
"``None`` instead of an instance of this interface."
msgstr ""
"La información acerca de las notaciones y entidades declaradas por un "
"documento (incluido el subconjunto externo si el analizador lo usa y puede "
"proporcionar información) está disponible desde un objeto :class:"
"`DocumentType`.  El :class:`DocumentType` para un documento está disponible "
"desde el atributo :attr:`doctype` del objeto :class:`Document`; si no hay "
"ninguna declaración ``DOCTYPE`` para el documento, el atributo :attr:"
"`doctype` del documento se pondrá como ``None`` en vez de una instancia de "
"esta interfaz."

#: ../Doc/library/xml.dom.rst:453
msgid ""
":class:`DocumentType` is a specialization of :class:`Node`, and adds the "
"following attributes:"
msgstr ""
":class:`DocumentType` es una especialización de :class:`Node`, y añade los "
"siguientes atributos:"

#: ../Doc/library/xml.dom.rst:459
msgid ""
"The public identifier for the external subset of the document type "
"definition. This will be a string or ``None``."
msgstr ""
"El identificador público para el subconjunto externo de la definición del "
"tipo de documento. Esto será una cadena de caracteres o ``None``."

#: ../Doc/library/xml.dom.rst:465
msgid ""
"The system identifier for the external subset of the document type "
"definition. This will be a URI as a string, or ``None``."
msgstr ""
"El identificador del sistema para el subconjunto externo de la definición "
"del tipo de documento. Esto será una *URI* como una cadena de caracteres, o "
"``None``."

#: ../Doc/library/xml.dom.rst:471
msgid ""
"A string giving the complete internal subset from the document. This does "
"not include the brackets which enclose the subset.  If the document has no "
"internal subset, this should be ``None``."
msgstr ""
"Una cadena de caracteres proporcionando el subconjunto interno completo del "
"documento. Esto no incluye los paréntesis que cierran el subconjunto.  Si el "
"documento no tiene ningún subconjunto interno, debe ser ``None``."

#: ../Doc/library/xml.dom.rst:478
msgid ""
"The name of the root element as given in the ``DOCTYPE`` declaration, if "
"present."
msgstr ""
"El nombre del elemento raíz como se indica en la declaración ``DOCTYPE``, si "
"está presente."

#: ../Doc/library/xml.dom.rst:484
msgid ""
"This is a :class:`NamedNodeMap` giving the definitions of external entities. "
"For entity names defined more than once, only the first definition is "
"provided (others are ignored as required by the XML recommendation).  This "
"may be ``None`` if the information is not provided by the parser, or if no "
"entities are defined."
msgstr ""
"Este es un :class:`NamedNodeMap` proporcionando las definiciones de las "
"entidades externas. Para nombres de entidades definidas más de una vez, sólo "
"la primera definición es proporcionada (el resto es ignorado como se "
"requiere por la recomendación de *XML*).  Puede ser ``None`` si el "
"analizador no proporciona la información, o si ninguna entidad es definida."

#: ../Doc/library/xml.dom.rst:493
msgid ""
"This is a :class:`NamedNodeMap` giving the definitions of notations. For "
"notation names defined more than once, only the first definition is provided "
"(others are ignored as required by the XML recommendation).  This may be "
"``None`` if the information is not provided by the parser, or if no "
"notations are defined."
msgstr ""
"Este es un :class:`NamedNodeMap` proporcionando las definiciones de las "
"notaciones. Para nombres de notaciones definidas más de una vez, sólo la "
"primera definición es proporcionada (el resto es ignorado como se requiere "
"por la recomendación *XML*).  Puede ser ``None`` si el analizador no "
"proporciona la información, o si no hay notaciones definidas."

#: ../Doc/library/xml.dom.rst:503
msgid "Document Objects"
msgstr "Objetos Documento"

#: ../Doc/library/xml.dom.rst:505
msgid ""
"A :class:`Document` represents an entire XML document, including its "
"constituent elements, attributes, processing instructions, comments etc.  "
"Remember that it inherits properties from :class:`Node`."
msgstr ""
"Un :class:`Documento` representa un documento *XML* entero, incluyendo sus "
"elementos constituyentes, atributos, instrucciones de procesamiento, "
"comentarios, etc. Recuerda que este hereda propiedades de :class:`Node`."

#: ../Doc/library/xml.dom.rst:512
msgid "The one and only root element of the document."
msgstr "El único elemento raíz del documento."

#: ../Doc/library/xml.dom.rst:517
msgid ""
"Create and return a new element node.  The element is not inserted into the "
"document when it is created.  You need to explicitly insert it with one of "
"the other methods such as :meth:`insertBefore` or :meth:`appendChild`."
msgstr ""
"Crea y retorna un nuevo elemento nodo.  El elemento no se inserta en el "
"documento cuando es creado.  Necesitas insertarlo explícitamente con uno de "
"los otros métodos como :meth:`insertBefore` o :meth:`appendChild`."

#: ../Doc/library/xml.dom.rst:524
msgid ""
"Create and return a new element with a namespace.  The *tagName* may have a "
"prefix.  The element is not inserted into the document when it is created.  "
"You need to explicitly insert it with one of the other methods such as :meth:"
"`insertBefore` or :meth:`appendChild`."
msgstr ""
"Crea y retorna un nuevo elemento con un espacio de nombres.  El *tagName* "
"puede tener un prefijo.  El elemento no se inserta en el documento cuando es "
"creado.  Necesitas insertarlo explícitamente con uno de los otros métodos "
"como :meth:`insertBefore` o :meth:`appendChild`."

#: ../Doc/library/xml.dom.rst:532
msgid ""
"Create and return a text node containing the data passed as a parameter.  As "
"with the other creation methods, this one does not insert the node into the "
"tree."
msgstr ""
"Crea y retorna un nodo texto conteniendo los datos pasados como parámetros,  "
"Como con los otros métodos de creación, este no inserta el nodo en el árbol."

#: ../Doc/library/xml.dom.rst:539
msgid ""
"Create and return a comment node containing the data passed as a parameter.  "
"As with the other creation methods, this one does not insert the node into "
"the tree."
msgstr ""
"Crea y retorna un nodo comentario conteniendo los datos pasados como "
"parámetros.  Como con los otros métodos de creación, este no inserta el nodo "
"en el árbol."

#: ../Doc/library/xml.dom.rst:546
msgid ""
"Create and return a processing instruction node containing the *target* and "
"*data* passed as parameters.  As with the other creation methods, this one "
"does not insert the node into the tree."
msgstr ""
"Crea y retorna una instrucción de procesamiento conteniendo el *target* y "
"*data* pasados como parámetros.  Como con los otros métodos de creación, "
"este no inserta en nodo en el árbol."

#: ../Doc/library/xml.dom.rst:553
msgid ""
"Create and return an attribute node.  This method does not associate the "
"attribute node with any particular element.  You must use :meth:"
"`setAttributeNode` on the appropriate :class:`Element` object to use the "
"newly created attribute instance."
msgstr ""
"Crea y retorna un nodo atributo.  Este método no asocia el nodo atributo con "
"ningún elemento particular.  Debes usar :meth:`setAttributeNode` en el "
"objeto :class:`Element` apropiado para usar la instancia del atributo recién "
"creada."

#: ../Doc/library/xml.dom.rst:561
msgid ""
"Create and return an attribute node with a namespace.  The *tagName* may "
"have a prefix.  This method does not associate the attribute node with any "
"particular element.  You must use :meth:`setAttributeNode` on the "
"appropriate :class:`Element` object to use the newly created attribute "
"instance."
msgstr ""
"Crea y retorna un nodo atributo con un espacio de nombres.  El *tagName* "
"puede ser un prefijo.  Este método no asocia el nodo atributo con ningún "
"elemento en particular.  Debes usar :meth:`setAttributeNode` en el objeto :"
"class:`Element` apropiado para usar la instancia del atributo recién creada."

#: ../Doc/library/xml.dom.rst:569
msgid ""
"Search for all descendants (direct children, children's children, etc.) with "
"a particular element type name."
msgstr ""
"Busca todos los descendientes (hijos directos, hijos de los hijos, etc.) con "
"un nombre del tipo de elemento particular."

#: ../Doc/library/xml.dom.rst:575
msgid ""
"Search for all descendants (direct children, children's children, etc.) with "
"a particular namespace URI and localname.  The localname is the part of the "
"namespace after the prefix."
msgstr ""
"Busca todos los descendientes (hijos directos, hijos de hijos, etc.) con un "
"espacio de nombres URI particular (*namespaceURI*) y nombre local "
"(*localname*). El nombre local es parte del espacio de nombres después del "
"prefijo."

#: ../Doc/library/xml.dom.rst:583
msgid "Element Objects"
msgstr "Objetos Elemento"

#: ../Doc/library/xml.dom.rst:585
msgid ""
":class:`Element` is a subclass of :class:`Node`, so inherits all the "
"attributes of that class."
msgstr ""
":class:`Element` es una subclase de :class:`Node`, por lo que hereda todos "
"los atributos de esa clase."

#: ../Doc/library/xml.dom.rst:591
msgid ""
"The element type name.  In a namespace-using document it may have colons in "
"it. The value is a string."
msgstr ""
"El nombre del tipo de elemento.  En un documento que usa espacios de nombres "
"este puede tener varios dos puntos en el. El valor es una cadena de "
"caracteres."

#: ../Doc/library/xml.dom.rst:597 ../Doc/library/xml.dom.rst:602
msgid "Same as equivalent method in the :class:`Document` class."
msgstr "Igual al método equivalente en la clase :class:`Document`."

#: ../Doc/library/xml.dom.rst:607
msgid "Return ``True`` if the element has an attribute named by *name*."
msgstr "Retorna ``True`` si el elemento tiene un atributo nombrado *name*."

#: ../Doc/library/xml.dom.rst:612
msgid ""
"Return ``True`` if the element has an attribute named by *namespaceURI* and "
"*localName*."
msgstr ""
"Retorna ``True`` si el elemento tiene un atributo nombrado por "
"*namespaceURI* y *localName*."

#: ../Doc/library/xml.dom.rst:618
msgid ""
"Return the value of the attribute named by *name* as a string. If no such "
"attribute exists, an empty string is returned, as if the attribute had no "
"value."
msgstr ""
"Retorna el valor del atributo nombrado por *name* como una cadena de "
"caracteres. Si no existe dicho atributo, una cadena vacía es retornada, como "
"si el atributo no tuviera valor."

#: ../Doc/library/xml.dom.rst:624
msgid "Return the :class:`Attr` node for the attribute named by *attrname*."
msgstr ""
"Retorna el nodo :class:`Attr` para el atributo nombrado por *attrname*."

#: ../Doc/library/xml.dom.rst:629
msgid ""
"Return the value of the attribute named by *namespaceURI* and *localName* as "
"a string. If no such attribute exists, an empty string is returned, as if "
"the attribute had no value."
msgstr ""
"Retorna el valor del atributo nombrado por *namespaceURI* y *localName* como "
"una cadena de caracteres. Si no existe dicho atributo, una cadena vacía es "
"retornada, como si el atributo no tuviera valor."

#: ../Doc/library/xml.dom.rst:636
msgid ""
"Return an attribute value as a node, given a *namespaceURI* and *localName*."
msgstr ""
"Retorna un valor de atributo como nodo, dado un *namespaceURI* y *localName*."

#: ../Doc/library/xml.dom.rst:641
msgid ""
"Remove an attribute by name.  If there is no matching attribute, a :exc:"
"`NotFoundErr` is raised."
msgstr ""
"Remueve un atributo por nombre (*name*).  Si no hay un atributo "
"correspondiente, un :exc:`NotFoundErr` es levantado."

#: ../Doc/library/xml.dom.rst:647
msgid ""
"Remove and return *oldAttr* from the attribute list, if present. If "
"*oldAttr* is not present, :exc:`NotFoundErr` is raised."
msgstr ""
"Remueve y retorna *oldAttr* de la lista de atributos, si está presenta. Si "
"*oldAttr* no está presente, :exc:`NotFoundErr` es levantado."

#: ../Doc/library/xml.dom.rst:653
msgid ""
"Remove an attribute by name.  Note that it uses a localName, not a qname.  "
"No exception is raised if there is no matching attribute."
msgstr ""
"Remueve un atributo por nombre (*name*).  Note que esto usa un *localName*, "
"no un *qname*.  Ninguna excepción es levantada si no existe el atributo "
"correspondiente."

#: ../Doc/library/xml.dom.rst:659
msgid "Set an attribute value from a string."
msgstr "Pone un valor de atributo como una cadena de caracteres."

#: ../Doc/library/xml.dom.rst:664
msgid ""
"Add a new attribute node to the element, replacing an existing attribute if "
"necessary if the :attr:`name` attribute matches.  If a replacement occurs, "
"the old attribute node will be returned.  If *newAttr* is already in use, :"
"exc:`InuseAttributeErr` will be raised."
msgstr ""
"Añade un nuevo atributo nodo al elemento, reemplazando un atributo existente "
"si es necesario si el atributo :attr:`name` coincide. Si un reemplazo "
"ocurre, el viejo atributo será retornado. Si *newAttr* ya está en uso, :exc:"
"`InuseAttributeErr` será lanzado."

#: ../Doc/library/xml.dom.rst:672
msgid ""
"Add a new attribute node to the element, replacing an existing attribute if "
"necessary if the :attr:`namespaceURI` and :attr:`localName` attributes "
"match. If a replacement occurs, the old attribute node will be returned.  If "
"*newAttr* is already in use, :exc:`InuseAttributeErr` will be raised."
msgstr ""
"Añade un nuevo nodo atributo al elemento, reemplazando un atributo existente "
"si es necesario, si el :attr:`namesapceURI` y :attr:`localName` coinciden. "
"Si un reemplazo ocurre, el viejo atributo será retornado.  Si *newAttr* "
"está en uso, :exc:`InuseAttributeErr` será levantado."

#: ../Doc/library/xml.dom.rst:680
msgid ""
"Set an attribute value from a string, given a *namespaceURI* and a *qname*. "
"Note that a qname is the whole attribute name.  This is different than above."
msgstr ""
"Pone un valor de atributo a partir de una cadena de caracteres, dados un "
"*namespaceURI* y *qname*. Note que un *qname* es el nombre completo del "
"atributo. Esto es diferente al de arriba."

#: ../Doc/library/xml.dom.rst:687
msgid "Attr Objects"
msgstr "Objetos Atributo"

#: ../Doc/library/xml.dom.rst:689
msgid ""
":class:`Attr` inherits from :class:`Node`, so inherits all its attributes."
msgstr ""
":class:`Attr` hereda de :class:`Node`, por lo que hereda todos sus atributos."

#: ../Doc/library/xml.dom.rst:694
msgid ""
"The attribute name. In a namespace-using document it may include a colon."
msgstr ""
"El nombre del atributo. En un documento que usa espacio de nombres, puede "
"incluir dos puntos."

#: ../Doc/library/xml.dom.rst:700
msgid ""
"The part of the name following the colon if there is one, else the entire "
"name. This is a read-only attribute."
msgstr ""
"La parte del nombre seguido después de los dos puntos si hay uno, si no el "
"nombre entero. Este es un atributo de sólo lectura."

#: ../Doc/library/xml.dom.rst:707
msgid ""
"The part of the name preceding the colon if there is one, else the empty "
"string."
msgstr ""
"La parte del nombre que precede los dos puntos si hay uno, si no la cadena "
"de caracteres vacía."

#: ../Doc/library/xml.dom.rst:713
msgid ""
"The text value of the attribute.  This is a synonym for the :attr:"
"`nodeValue` attribute."
msgstr ""
"El valor textual del atributo.  Este es un sinónimo para el atributo :attr:"
"`nodeValue`."

#: ../Doc/library/xml.dom.rst:720
msgid "NamedNodeMap Objects"
msgstr "Objetos *NamedNodeMap*"

#: ../Doc/library/xml.dom.rst:722
msgid ":class:`NamedNodeMap` does *not* inherit from :class:`Node`."
msgstr ":class:`NamedNodeMap` *no* hereda de :class:`Node`."

#: ../Doc/library/xml.dom.rst:727
msgid "The length of the attribute list."
msgstr "La longitud de la lista de atributos."

#: ../Doc/library/xml.dom.rst:732
msgid ""
"Return an attribute with a particular index.  The order you get the "
"attributes in is arbitrary but will be consistent for the life of a DOM.  "
"Each item is an attribute node.  Get its value with the :attr:`value` "
"attribute."
msgstr ""
"Retorna un atributo con un índice particular.  El orden en los que obtienes "
"los atributos es arbitrario pero será consistente en la vida de un *DOM*. "
"Cada *item* es un nodo atributo.  Obtén su valor con el atributo :attr:"
"`value`."

#: ../Doc/library/xml.dom.rst:736
msgid ""
"There are also experimental methods that give this class more mapping "
"behavior. You can use them or you can use the standardized :meth:"
"`getAttribute\\*` family of methods on the :class:`Element` objects."
msgstr ""
"También hay métodos experimentales que dan a esta clase más comportamiento "
"de mapeado. Puedes usarlos o puedes usar la familia de métodos "
"estandarizados :meth:`getAttribute\\*` en los objetos :class:`Element`."

#: ../Doc/library/xml.dom.rst:744
msgid "Comment Objects"
msgstr "Objetos Comentario"

#: ../Doc/library/xml.dom.rst:746
msgid ""
":class:`Comment` represents a comment in the XML document.  It is a subclass "
"of :class:`Node`, but cannot have child nodes."
msgstr ""
":class:`Comment` representa un comentario en el documento *XML*.  Es una "
"subclase de :class:`Node`, pero no puede tener hijos nodo."

#: ../Doc/library/xml.dom.rst:752
msgid ""
"The content of the comment as a string.  The attribute contains all "
"characters between the leading ``<!-``\\ ``-`` and trailing ``-``\\ ``->``, "
"but does not include them."
msgstr ""
"El contenido del comentario como una cadena de caracteres.  El atributo "
"contiene todos los caracteres entre el ``<!-``\\ ``-`` que empieza y el ``-``"
"\\ ``->`` que termina, pero no los incluye."

#: ../Doc/library/xml.dom.rst:760
msgid "Text and CDATASection Objects"
msgstr "Objetos Texto y *CDATASection*"

#: ../Doc/library/xml.dom.rst:762
msgid ""
"The :class:`Text` interface represents text in the XML document.  If the "
"parser and DOM implementation support the DOM's XML extension, portions of "
"the text enclosed in CDATA marked sections are stored in :class:"
"`CDATASection` objects. These two interfaces are identical, but provide "
"different values for the :attr:`nodeType` attribute."
msgstr ""
"La interfaz :class:`Text` representa el texto en el documento *XML*.  Si el "
"analizador y la implementación del *DOM* soporta la extensión *XML* del "
"*DOM*, las porciones de texto rodeadas secciones marcadas como *CDATA* se "
"guardan en objetos :class:`CDATASection`. Estas dos interfaces son "
"idénticas, pero proveen valores diferentes para el atributo :attr:`nodeType`."

#: ../Doc/library/xml.dom.rst:768
msgid ""
"These interfaces extend the :class:`Node` interface.  They cannot have child "
"nodes."
msgstr ""
"Estas interfaces extienden la interfaz :class:`Node`.  No pueden tener nodos "
"hijo."

#: ../Doc/library/xml.dom.rst:774
msgid "The content of the text node as a string."
msgstr "El contenido del nodo texto como una cadena de caracteres."

#: ../Doc/library/xml.dom.rst:778
msgid ""
"The use of a :class:`CDATASection` node does not indicate that the node "
"represents a complete CDATA marked section, only that the content of the "
"node was part of a CDATA section.  A single CDATA section may be represented "
"by more than one node in the document tree.  There is no way to determine "
"whether two adjacent :class:`CDATASection` nodes represent different CDATA "
"marked sections."
msgstr ""
"El uso de un nodo :class:`CDATASection` no indica que el nodo represente una "
"sección completa marcada como *CDATA*, sólo que el contenido del nodo fue "
"parte de una sección *CDATA*.  Una sola sección *CDATA* puede ser "
"representada por más de un nodo en el árbol del documento.  No hay manera de "
"determinar si dos nodos adyacentes :class:`CDATASection` son representados "
"diferentes a secciones marcadas como *CDATA*."

#: ../Doc/library/xml.dom.rst:788
msgid "ProcessingInstruction Objects"
msgstr "Objetos *ProcessingInstruction*"

#: ../Doc/library/xml.dom.rst:790
msgid ""
"Represents a processing instruction in the XML document; this inherits from "
"the :class:`Node` interface and cannot have child nodes."
msgstr ""
"Representa una instrucción de procesamiento en el documento *XML*; hereda de "
"la interfaz :class:`Node` y no puede tener hijos."

#: ../Doc/library/xml.dom.rst:796
msgid ""
"The content of the processing instruction up to the first whitespace "
"character. This is a read-only attribute."
msgstr ""
"El contenido de la instrucción de procesamiento hasta el carácter en blanco. "
"Este es un atributo de sólo lectura."

#: ../Doc/library/xml.dom.rst:802
msgid ""
"The content of the processing instruction following the first whitespace "
"character."
msgstr ""
"El contenido de la instrucción de procesamiento después del primer carácter "
"en blanco."

#: ../Doc/library/xml.dom.rst:809
msgid "Exceptions"
msgstr "Excepciones"

#: ../Doc/library/xml.dom.rst:811
msgid ""
"The DOM Level 2 recommendation defines a single exception, :exc:"
"`DOMException`, and a number of constants that allow applications to "
"determine what sort of error occurred. :exc:`DOMException` instances carry "
"a :attr:`code` attribute that provides the appropriate value for the "
"specific exception."
msgstr ""
"La recomendación del *DOM* nivel 2 define una sola excepción, :exc:"
"`DOMException`, y un número de constantes que permite que las aplicaciones "
"determinen qué tipo de error ocurrió. las instancias de :exc:`DOMException` "
"llevan un atributo :attr:`code` que proporciona el valor apropiado para la "
"excepción específica."

#: ../Doc/library/xml.dom.rst:816
msgid ""
"The Python DOM interface provides the constants, but also expands the set of "
"exceptions so that a specific exception exists for each of the exception "
"codes defined by the DOM.  The implementations must raise the appropriate "
"specific exception, each of which carries the appropriate value for the :"
"attr:`code` attribute."
msgstr ""
"La interfaz *DOM* de Python provee las constantes, pero también expande el "
"conjunto de excepciones para que exista una excepción específica para cada "
"uno de los códigos de excepción definidos por el *DOM*. Las implementaciones "
"deben lanzar la excepción específica apropiada, cada uno de los cuales lleva "
"el valor apropiado para el atributo :attr:`code`."

#: ../Doc/library/xml.dom.rst:825
msgid ""
"Base exception class used for all specific DOM exceptions.  This exception "
"class cannot be directly instantiated."
msgstr ""
"Clase base de excepción usada para todas las excepciones del *DOM* "
"específicas. Esta clase de excepción no puede ser instanciada directamente."

#: ../Doc/library/xml.dom.rst:831
msgid ""
"Raised when a specified range of text does not fit into a string. This is "
"not known to be used in the Python DOM implementations, but may be received "
"from DOM implementations not written in Python."
msgstr ""
"Lanzado cuando un rango de texto específico no cabe en una cadena de "
"caracteres.  No se sabe si se usa in las implementación *DOM* de Python, "
"pero puede ser recibido de otras implementaciones *DOM* que no hayan sido "
"escritas en Python."

#: ../Doc/library/xml.dom.rst:838
msgid ""
"Raised when an attempt is made to insert a node where the node type is not "
"allowed."
msgstr ""
"Lanzado cuando se intenta insertar un nodo donde el tipo de nodo no es "
"permitido."

#: ../Doc/library/xml.dom.rst:844
msgid ""
"Raised when an index or size parameter to a method is negative or exceeds "
"the allowed values."
msgstr ""
"Lanzado cuando un parámetro del índice o tamaño de un método es negativo o "
"excede los valores permitidos."

#: ../Doc/library/xml.dom.rst:850
msgid ""
"Raised when an attempt is made to insert an :class:`Attr` node that is "
"already present elsewhere in the document."
msgstr ""
"Lanzado cuando se intenta insertar un nodo :class:`Attr` que está presente "
"en algún lado en el documento."

#: ../Doc/library/xml.dom.rst:856
msgid ""
"Raised if a parameter or an operation is not supported on the underlying "
"object."
msgstr ""
"Lanzado si un parámetro o una operación no es soportada por el objeto "
"subyacente."

#: ../Doc/library/xml.dom.rst:861
msgid ""
"This exception is raised when a string parameter contains a character that "
"is not permitted in the context it's being used in by the XML 1.0 "
"recommendation. For example, attempting to create an :class:`Element` node "
"with a space in the element type name will cause this error to be raised."
msgstr ""
"Esta excepción es lanzada cuando un parámetro de cadena de caracteres "
"contiene un carácter que no está permitido en el contexto que está siendo "
"usado por la recomendación *XML 1.0*. Por ejemplo, intentar crear un nodo :"
"class:`Element` con un espacio en el nombre del tipo de elemento causará que "
"se lance este error."

#: ../Doc/library/xml.dom.rst:869
msgid "Raised when an attempt is made to modify the type of a node."
msgstr "Lanzado cuando se intenta modificar el tipo de un nodo."

#: ../Doc/library/xml.dom.rst:874
msgid ""
"Raised when an attempt is made to use an object that is not defined or is no "
"longer usable."
msgstr ""
"Lanzado cuando se intenta usar un objeto que no está definido o ya no es "
"usable."

#: ../Doc/library/xml.dom.rst:880
msgid ""
"If an attempt is made to change any object in a way that is not permitted "
"with regard to the `Namespaces in XML <https://www.w3.org/TR/REC-xml-names/"
">`_ recommendation, this exception is raised."
msgstr ""
"Si se intenta cambiar cualquier objeto de forma que no sea permitida con "
"respecto a la recomendación `Namespaces in XML <https://www.w3.org/TR/REC-"
"xml-names/>`_, esta excepción es lanzada."

#: ../Doc/library/xml.dom.rst:887
msgid ""
"Exception when a node does not exist in the referenced context.  For "
"example, :meth:`NamedNodeMap.removeNamedItem` will raise this if the node "
"passed in does not exist in the map."
msgstr ""
"Excepción cuando un nodo no existe en el contexto referenciado.  Por "
"ejemplo, :meth:`NamedNodeMap.removeNamedItem` será lanzado si el nodo pasado "
"no existe en el mapa."

#: ../Doc/library/xml.dom.rst:894
msgid ""
"Raised when the implementation does not support the requested type of object "
"or operation."
msgstr ""
"Lanzado cuando la implementación no soporta el tipo requerido del objeto u "
"operación."

#: ../Doc/library/xml.dom.rst:900
msgid ""
"This is raised if data is specified for a node which does not support data."
msgstr "Es lanzado si se especifican datos para un nodo que no soporta datos."

#: ../Doc/library/xml.dom.rst:907
msgid ""
"Raised on attempts to modify an object where modifications are not allowed "
"(such as for read-only nodes)."
msgstr ""
"Lanzado cuando se intenta modificar un objeto donde las modificaciones no "
"son permitidas (tal como los nodos de sólo-lectura)."

#: ../Doc/library/xml.dom.rst:913
msgid "Raised when an invalid or illegal string is specified."
msgstr ""
"Lanzado cuando se especifica una cadena de caracteres inválida o ilegal."

#: ../Doc/library/xml.dom.rst:920
msgid ""
"Raised when a node is inserted in a different document than it currently "
"belongs to, and the implementation does not support migrating the node from "
"one document to the other."
msgstr ""
"Lanzado cuando un nodo es insertado en un documento diferente al que este "
"actualmente pertenece, y la implementación no soporta migrar el nodo de un "
"documento a otro."

#: ../Doc/library/xml.dom.rst:924
msgid ""
"The exception codes defined in the DOM recommendation map to the exceptions "
"described above according to this table:"
msgstr ""
"Los códigos de excepción definidos en la recomendación del *DOM* se mapean a "
"las excepciones descritas arriba de acuerdo a esta tabla:"

#: ../Doc/library/xml.dom.rst:928
msgid "Constant"
msgstr "Constante"

#: ../Doc/library/xml.dom.rst:928
msgid "Exception"
msgstr "Excepción"

#: ../Doc/library/xml.dom.rst:930
msgid ":const:`DOMSTRING_SIZE_ERR`"
msgstr ":const:`DOMSTRING_SIZE_ERR`"

#: ../Doc/library/xml.dom.rst:930
msgid ":exc:`DomstringSizeErr`"
msgstr ":exc:`DomstringSizeErr`"

#: ../Doc/library/xml.dom.rst:932
msgid ":const:`HIERARCHY_REQUEST_ERR`"
msgstr ":const:`HIERARCHY_REQUEST_ERR`"

#: ../Doc/library/xml.dom.rst:932
msgid ":exc:`HierarchyRequestErr`"
msgstr ":exc:`HierarchyRequestErr`"

#: ../Doc/library/xml.dom.rst:934
msgid ":const:`INDEX_SIZE_ERR`"
msgstr ":const:`INDEX_SIZE_ERR`"

#: ../Doc/library/xml.dom.rst:934
msgid ":exc:`IndexSizeErr`"
msgstr ":exc:`IndexSizeErr`"

#: ../Doc/library/xml.dom.rst:936
msgid ":const:`INUSE_ATTRIBUTE_ERR`"
msgstr ":const:`INUSE_ATTRIBUTE_ERR`"

#: ../Doc/library/xml.dom.rst:936
msgid ":exc:`InuseAttributeErr`"
msgstr ":exc:`InuseAttributeErr`"

#: ../Doc/library/xml.dom.rst:938
msgid ":const:`INVALID_ACCESS_ERR`"
msgstr ":const:`INVALID_ACCESS_ERR`"

#: ../Doc/library/xml.dom.rst:938
msgid ":exc:`InvalidAccessErr`"
msgstr ":exc:`InvalidAccessErr`"

#: ../Doc/library/xml.dom.rst:940
msgid ":const:`INVALID_CHARACTER_ERR`"
msgstr ":const:`INVALID_CHARACTER_ERR`"

#: ../Doc/library/xml.dom.rst:940
msgid ":exc:`InvalidCharacterErr`"
msgstr ":exc:`InvalidCharacterErr`"

#: ../Doc/library/xml.dom.rst:942
msgid ":const:`INVALID_MODIFICATION_ERR`"
msgstr ":const:`INVALID_MODIFICATION_ERR`"

#: ../Doc/library/xml.dom.rst:942
msgid ":exc:`InvalidModificationErr`"
msgstr ":exc:`InvalidModificationErr`"

#: ../Doc/library/xml.dom.rst:944
msgid ":const:`INVALID_STATE_ERR`"
msgstr ":const:`INVALID_STATE_ERR`"

#: ../Doc/library/xml.dom.rst:944
msgid ":exc:`InvalidStateErr`"
msgstr ":exc:`InvalidStateErr`"

#: ../Doc/library/xml.dom.rst:946
msgid ":const:`NAMESPACE_ERR`"
msgstr ":const:`NAMESPACE_ERR`"

#: ../Doc/library/xml.dom.rst:946
msgid ":exc:`NamespaceErr`"
msgstr ":exc:`NamespaceErr`"

#: ../Doc/library/xml.dom.rst:948
msgid ":const:`NOT_FOUND_ERR`"
msgstr ":const:`NOT_FOUND_ERR`"

#: ../Doc/library/xml.dom.rst:948
msgid ":exc:`NotFoundErr`"
msgstr ":exc:`NotFoundErr`"

#: ../Doc/library/xml.dom.rst:950
msgid ":const:`NOT_SUPPORTED_ERR`"
msgstr ":const:`NOT_SUPPORTED_ERR`"

#: ../Doc/library/xml.dom.rst:950
msgid ":exc:`NotSupportedErr`"
msgstr ":exc:`NotSupportedErr`"

#: ../Doc/library/xml.dom.rst:952
msgid ":const:`NO_DATA_ALLOWED_ERR`"
msgstr ":const:`NO_DATA_ALLOWED_ERR`"

#: ../Doc/library/xml.dom.rst:952
msgid ":exc:`NoDataAllowedErr`"
msgstr ":exc:`NoDataAllowedErr`"

#: ../Doc/library/xml.dom.rst:954
msgid ":const:`NO_MODIFICATION_ALLOWED_ERR`"
msgstr ":const:`NO_MODIFICATION_ALLOWED_ERR`"

#: ../Doc/library/xml.dom.rst:954
msgid ":exc:`NoModificationAllowedErr`"
msgstr ":exc:`NoModificationAllowedErr`"

#: ../Doc/library/xml.dom.rst:956
msgid ":const:`SYNTAX_ERR`"
msgstr ":const:`SYNTAX_ERR`"

#: ../Doc/library/xml.dom.rst:956
msgid ":exc:`SyntaxErr`"
msgstr ":exc:`SyntaxErr`"

#: ../Doc/library/xml.dom.rst:958
msgid ":const:`WRONG_DOCUMENT_ERR`"
msgstr ":const:`WRONG_DOCUMENT_ERR`"

#: ../Doc/library/xml.dom.rst:958
msgid ":exc:`WrongDocumentErr`"
msgstr ":exc:`WrongDocumentErr`"

#: ../Doc/library/xml.dom.rst:965
msgid "Conformance"
msgstr "Conformidad"

#: ../Doc/library/xml.dom.rst:967
msgid ""
"This section describes the conformance requirements and relationships "
"between the Python DOM API, the W3C DOM recommendations, and the OMG IDL "
"mapping for Python."
msgstr ""
"Esta sección describe los requisitos de conformidad y las relaciones entre "
"el *DOM API* de Python, las recomendaciones del *DOM* del *W3C*, y el mapeo "
"*OMG IDL* para Python."

#: ../Doc/library/xml.dom.rst:975
msgid "Type Mapping"
msgstr "Mapeo de tipos"

#: ../Doc/library/xml.dom.rst:977
msgid ""
"The IDL types used in the DOM specification are mapped to Python types "
"according to the following table."
msgstr ""
"Los tipos IDL usados en la especificación del *DOM* son mapeados a los tipos "
"de tipos de Python de acuerdo a la siguiente tabla."

#: ../Doc/library/xml.dom.rst:981
msgid "IDL Type"
msgstr "Tipo IDL"

#: ../Doc/library/xml.dom.rst:981
msgid "Python Type"
msgstr "Tipo en Python"

#: ../Doc/library/xml.dom.rst:983
msgid "``boolean``"
msgstr "``boolean``"

#: ../Doc/library/xml.dom.rst:983
msgid "``bool`` or ``int``"
msgstr "``bool`` o ``int``"

#: ../Doc/library/xml.dom.rst:985 ../Doc/library/xml.dom.rst:987
#: ../Doc/library/xml.dom.rst:989
msgid "``int``"
msgstr "``int``"

#: ../Doc/library/xml.dom.rst:987
msgid "``long int``"
msgstr "``long int``"

#: ../Doc/library/xml.dom.rst:989
msgid "``unsigned int``"
msgstr "``unsigned int``"

#: ../Doc/library/xml.dom.rst:991
msgid "``DOMString``"
msgstr "``DOMString``"

#: ../Doc/library/xml.dom.rst:991
msgid "``str`` or ``bytes``"
msgstr "``str`` o ``bytes``"

#: ../Doc/library/xml.dom.rst:993
msgid "``null``"
msgstr "``null``"

#: ../Doc/library/xml.dom.rst:993
msgid "``None``"
msgstr "``None``"

#: ../Doc/library/xml.dom.rst:999
msgid "Accessor Methods"
msgstr "Métodos de acceso (*accessor*)"

#: ../Doc/library/xml.dom.rst:1001
msgid ""
"The mapping from OMG IDL to Python defines accessor functions for IDL "
"``attribute`` declarations in much the way the Java mapping does. Mapping "
"the IDL declarations ::"
msgstr ""
"El mapeo de *OMG IDL* a python define funciones de acceso para las "
"declaraciones del atributo *IDL* de la que misma forma en que el mapeo de "
"Java lo hace. Mapear las declaraciones IDL:"

#: ../Doc/library/xml.dom.rst:1008
msgid ""
"yields three accessor functions:  a \"get\" method for :attr:`someValue` (:"
"meth:`_get_someValue`), and \"get\" and \"set\" methods for :attr:"
"`anotherValue` (:meth:`_get_anotherValue` and :meth:`_set_anotherValue`).  "
"The mapping, in particular, does not require that the IDL attributes are "
"accessible as normal Python attributes:  ``object.someValue`` is *not* "
"required to work, and may raise an :exc:`AttributeError`."
msgstr ""
"produce tres funciones de acceso:  un método \"get\" para :attr:`someValue` "
"(:meth:`_get_someValue`), y métodos \"get\" y \"set\" para :attr:"
"`anotherValue` (:meth:`_get_anotherValue` y :meth:`_set_anotherValue`). El "
"mapeado, en particular, no requiere que los atributos *IDL* sean accesibles "
"como los atributos normales de Python:  No es obligatorio que ``object."
"someValue`` funcione, y puede lanzar un :exc:`AttributeError`."

#: ../Doc/library/xml.dom.rst:1015
msgid ""
"The Python DOM API, however, *does* require that normal attribute access "
"work. This means that the typical surrogates generated by Python IDL "
"compilers are not likely to work, and wrapper objects may be needed on the "
"client if the DOM objects are accessed via CORBA. While this does require "
"some additional consideration for CORBA DOM clients, the implementers with "
"experience using DOM over CORBA from Python do not consider this a problem.  "
"Attributes that are declared ``readonly`` may not restrict write access in "
"all DOM implementations."
msgstr ""
"El *DOM API* de Python, sin embargo, *si* requiere que los atributos de "
"acceso normales funcionen. Esto significa que no es probable que los típicos "
"sustitutos generados por compiladores de *IDL* en Python funcionen, y los "
"objetos envoltorio (*wrapper*) pueden ser necesarios en el cliente si los "
"objetos del *DOM* son accedidos mediante *CORBA*. Mientras que esto requiere "
"consideraciones adicionales para clientes *DOM* en *CORBA*, los "
"implementadores con experiencia que usen *DOM* por encima de *CORBA* desde "
"Python no lo consideran un problema.  Los atributos que se declaran "
"``readonly`` pueden no restringir el acceso de escritura en todas las "
"implementaciones DOM."

#: ../Doc/library/xml.dom.rst:1024
msgid ""
"In the Python DOM API, accessor functions are not required.  If provided, "
"they should take the form defined by the Python IDL mapping, but these "
"methods are considered unnecessary since the attributes are accessible "
"directly from Python. \"Set\" accessors should never be provided for "
"``readonly`` attributes."
msgstr ""
"En el *DOM API* de Python, las funciones de acceso no son obligatorias. Si "
"se proveen, deben tomar la forma definida por el mapeo *IDL* de Python, pero "
"estos métodos se consideran innecesarios debido a que los atributos son "
"accesibles directamente desde Python. Nunca se deben proporcionar métodos de "
"acceso (*accessor*) \"Set\" para los atributos ``readonly``."

#: ../Doc/library/xml.dom.rst:1029
msgid ""
"The IDL definitions do not fully embody the requirements of the W3C DOM API, "
"such as the notion of certain objects, such as the return value of :meth:"
"`getElementsByTagName`, being \"live\".  The Python DOM API does not require "
"implementations to enforce such requirements."
msgstr ""
"Las definiciones de IDL no encarnan los requisitos del *DOM API* del *W3C* "
"por completo, como las nociones de ciertos objetos, como el valor de "
"retorno :meth:`getElementsByTagName`, siendo \"live\". El DOM API de Python "
"no requiere que las implementaciones hagan cumplir tales requisitos."<|MERGE_RESOLUTION|>--- conflicted
+++ resolved
@@ -11,11 +11,7 @@
 "Project-Id-Version: Python 3.8\n"
 "Report-Msgid-Bugs-To: \n"
 "POT-Creation-Date: 2020-05-05 12:54+0200\n"
-<<<<<<< HEAD
-"PO-Revision-Date: 2020-07-14 22:37-0500\n"
-=======
 "PO-Revision-Date: 2020-07-23 14:17-0500\n"
->>>>>>> 91a386cd
 "Language-Team: python-doc-es\n"
 "MIME-Version: 1.0\n"
 "Content-Type: text/plain; charset=UTF-8\n"
@@ -315,13 +311,8 @@
 "usage is not yet documented."
 msgstr ""
 "Note que los atributos del DOM también pueden ser manipulados como nodos en "
-<<<<<<< HEAD
-"vez de simples cadenas (*strings*). Sin embargo, es bastante raro que tengas "
-"que hacer esto, por lo que su uso aún no está documentado."
-=======
 "vez de simples cadenas de caracteres (*strings*). Sin embargo, es bastante "
 "raro que tengas que hacer esto, por lo que su uso aún no está documentado."
->>>>>>> 91a386cd
 
 #: ../Doc/library/xml.dom.rst:162
 msgid "Interface"
@@ -465,13 +456,8 @@
 "el *DOM* en Python."
 
 #: ../Doc/library/xml.dom.rst:203
-#, fuzzy
 msgid "DOMImplementation Objects"
-<<<<<<< HEAD
-msgstr "Objetos de *DOMImplementation*"
-=======
 msgstr "Objetos *DOMImplementation*"
->>>>>>> 91a386cd
 
 #: ../Doc/library/xml.dom.rst:205
 msgid ""
@@ -483,11 +469,7 @@
 "La interfaz :class:`DOMImplementation` proporciona una forma para que las "
 "aplicaciones determinen la disponibilidad de características particulares en "
 "el *DOM* que están usando. El *DOM* nivel 2 añadió la habilidad de crear "
-<<<<<<< HEAD
-"nuevos objetos de :class:`Document` y :class:`DocumentType` usando :class:"
-=======
 "nuevos objetos :class:`Document` y :class:`DocumentType` usando :class:"
->>>>>>> 91a386cd
 "`DOMImplementation` también."
 
 #: ../Doc/library/xml.dom.rst:213
@@ -495,13 +477,8 @@
 "Return ``True`` if the feature identified by the pair of strings *feature* "
 "and *version* is implemented."
 msgstr ""
-<<<<<<< HEAD
-"Retorna ``True`` si la característica identificada por el par de cadenas "
-"*feature* y *version* está implementada."
-=======
 "Retorna ``True`` si la característica identificada por el par de cadenas de "
 "caracteres *feature* y *version* está implementada."
->>>>>>> 91a386cd
 
 #: ../Doc/library/xml.dom.rst:219
 msgid ""
@@ -525,17 +502,11 @@
 "*qualifiedName*, *publicId*, and *systemId* strings, representing the "
 "information contained in an XML document type declaration."
 msgstr ""
-<<<<<<< HEAD
-"Retorna un nuevo objeto :class:`DocumentType` que encapsula las cadenas "
-"*qualifiedName*, *publicId*, y *systemId* dadas, representando la "
-=======
 "Retorna un nuevo objeto :class:`DocumentType` que encapsula las cadenas de "
 "caracteres *qualifiedName*, *publicId*, y *systemId* dadas, representando la "
->>>>>>> 91a386cd
 "información contenida en un tipo de declaración de documento XML."
 
 #: ../Doc/library/xml.dom.rst:237
-#, fuzzy
 msgid "Node Objects"
 msgstr "Objetos Nodo"
 
@@ -571,11 +542,7 @@
 msgstr ""
 "El padre del nodo actual, o ``None`` para el nodo del documento. El valor es "
 "siempre un objeto :class:`Node` o ``None``. Para los nodos :class:`Element`, "
-<<<<<<< HEAD
-"este será el elemento padre, excepto para el elemente raíz, en cuyo caso "
-=======
 "este será el elemento padre, excepto para el elemento raíz, en cuyo caso "
->>>>>>> 91a386cd
 "será el objeto :class:`Document`. Para los nodos :class:`Attr`, este siempre "
 "es ``None``. Este es un atributo de sólo lectura."
 
@@ -644,11 +611,7 @@
 "the entire :attr:`tagName`.  The value is a string."
 msgstr ""
 "La parte del :attr:`tagName` seguido de los dos puntos si hay uno, si no, "
-<<<<<<< HEAD
-"el :attr:`tagName` entero.  El valor es una cadena."
-=======
 "el :attr:`tagName` entero.  El valor es una cadena de caracteres."
->>>>>>> 91a386cd
 
 #: ../Doc/library/xml.dom.rst:310
 msgid ""
@@ -656,11 +619,7 @@
 "the empty string.  The value is a string, or ``None``."
 msgstr ""
 "La parte del :attr:`tagName` antes de los dos puntos si hay uno, si no, la "
-<<<<<<< HEAD
-"cadena vacía. El valor es una cadena, o ``None``."
-=======
 "cadena de caracteres vacía. El valor es una cadena, o ``None``."
->>>>>>> 91a386cd
 
 #: ../Doc/library/xml.dom.rst:316
 msgid ""
@@ -668,11 +627,7 @@
 "``None``.  This is a read-only attribute."
 msgstr ""
 "El espacio de nombres asociado con el nombre del elemento.  Este será una "
-<<<<<<< HEAD
-"cadena o ``None``.  Este es una atributo de sólo lectura."
-=======
 "cadena de caracteres o ``None``.  Este es una atributo de sólo lectura."
->>>>>>> 91a386cd
 
 #: ../Doc/library/xml.dom.rst:322
 msgid ""
@@ -687,16 +642,10 @@
 "especificación del DOM para los detalles.  Siempre puedes obtener la "
 "información que obtendrías aquí desde otra propiedad como la propiedad :attr:"
 "`tagName` para elementos o la propiedad :attr:`name` para atributos. Para "
-<<<<<<< HEAD
-"todos los tipos de nodo, el valor de este atributo tendrá o una cadena o "
-"``None``. Este es un atributo de sólo lectura."
-=======
 "todos los tipos de nodo, el valor de este atributo tendrá o una cadena de "
 "caracteres o ``None``. Este es un atributo de sólo lectura."
->>>>>>> 91a386cd
 
 #: ../Doc/library/xml.dom.rst:331
-#, fuzzy
 msgid ""
 "This has a different meaning for each node type; see the DOM specification "
 "for details.  The situation is similar to that with :attr:`nodeName`.  The "
@@ -704,11 +653,7 @@
 msgstr ""
 "Este tiene un significado diferente para cada tipo de nodo; véase la "
 "especificación del DOM para los detalles.  La situación es similar a ese "
-<<<<<<< HEAD
-"con :attr:`nodeName`.  El valor es una cadena o ``None``."
-=======
 "con :attr:`nodeName`.  El valor es una cadena de caracteres o ``None``."
->>>>>>> 91a386cd
 
 #: ../Doc/library/xml.dom.rst:338
 msgid "Return ``True`` if the node has any attributes."
@@ -789,11 +734,7 @@
 "class:`Text` instances.  This simplifies processing text from a DOM tree for "
 "many applications."
 msgstr ""
-<<<<<<< HEAD
-"Une nodos de texto adjacentes para que todos los tramos de texto sean "
-=======
 "Une nodos de texto adyacentes para que todos los tramos de texto sean "
->>>>>>> 91a386cd
 "guardados como únicas instancias de :class:`Text`. Esto simplifica el "
 "procesamiento de texto de un árbol del *DOM* para muchas aplicaciones."
 
