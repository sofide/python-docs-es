--- conflicted
+++ resolved
@@ -281,13 +281,8 @@
 "can. :func:`copystat` never returns failure."
 msgstr ""
 "En plataformas donde parte o toda esta funcionalidad no está disponible, "
-<<<<<<< HEAD
-"cuando se le pida modificar un enlace simbólico,  :func:`copystat` copiará "
-"todo lo que pueda.  :func:`copystat` nunca retorna error."
-=======
 "cuando se le pida modificar un enlace simbólico, :func:`copystat` copiará "
 "todo lo que pueda. :func:`copystat` nunca retorna un error."
->>>>>>> 363fbe9a
 
 #: ../Doc/library/shutil.rst:150
 msgid "Please see :data:`os.supports_follow_symlinks` for more information."
@@ -347,11 +342,7 @@
 msgid ""
 "Added *follow_symlinks* argument. Now returns path to the newly created file."
 msgstr ""
-<<<<<<< HEAD
-"Se ha añadido el argumento *follow_symlinks* . Ahora retorna la ruta de "
-=======
 "Se ha añadido el argumento *follow_symlinks*. Ahora retorna la ruta de "
->>>>>>> 363fbe9a
 "acceso al archivo recién creado."
 
 #: ../Doc/library/shutil.rst:191
@@ -473,16 +464,6 @@
 msgstr ""
 "Si se proporciona *ignore*, debe ser un invocable que recibirá como "
 "argumentos el directorio visitado por :func:`copytree` y una lista de sus "
-<<<<<<< HEAD
-"contenidos, tal como los retorna :func:`os.listdir`. Ya que  :func:"
-"`copytree` se invoca recursivamente, el invocable *ignore* se llamará una "
-"vez por cada directorio que se copia. El invocable debe devolver una "
-"secuencia de directorio y de nombres de archivo en relación con el "
-"directorio actual (es decir, un subconjunto de los elementos en su segundo "
-"argumento); estos nombres serán ignorados en el proceso de copia. :func:"
-"`ignore_patterns`  se pueden usar para crear un invocable que ignora los "
-"nombres basados en patrones de estilo gob."
-=======
 "contenidos, tal como los retorna :func:`os.listdir`. Ya que :func:`copytree` "
 "se invoca recursivamente, el invocable *ignore* se llamará una vez por cada "
 "directorio que se copia. El invocable debe devolver una secuencia de "
@@ -491,7 +472,6 @@
 "nombres serán ignorados en el proceso de copia. :func:`ignore_patterns` se "
 "pueden usar para crear un invocable que ignora los nombres basados en "
 "patrones de estilo gob."
->>>>>>> 363fbe9a
 
 #: ../Doc/library/shutil.rst:262
 msgid ""
@@ -590,11 +570,7 @@
 "El primer parámetro, *function*, es la función que generó la excepción; "
 "depende de la plataforma y de la implementación. El segundo parámetro, "
 "*path*, será el nombre de ruta pasado a *function*. El tercer parámetro, "
-<<<<<<< HEAD
-"*excinfo*, será la información de la excepción retornada por  :func:`sys."
-=======
 "*excinfo*, será la información de la excepción retornada por :func:`sys."
->>>>>>> 363fbe9a
 "exc_info`. Las excepciones generadas por *onerror* no serán tomadas."
 
 #: ../Doc/library/shutil.rst:319
@@ -756,13 +732,8 @@
 "Return the path to an executable which would be run if the given *cmd* was "
 "called.  If no *cmd* would be called, return ``None``."
 msgstr ""
-<<<<<<< HEAD
-"Devuelve la ruta de acceso a un ejecutable que se ejecutaría si el *cmd* "
-"dado se invoca. Si no se invoca a *cmd*, retorna ``None``."
-=======
 "Retorna la ruta de acceso a un ejecutable que se ejecutaría si el *cmd* dado "
 "se invoca. Si no se invoca a *cmd*, retorna ``None``."
->>>>>>> 363fbe9a
 
 #: ../Doc/library/shutil.rst:409
 msgid ""
@@ -1022,13 +993,8 @@
 "Return a list of supported formats for archiving. Each element of the "
 "returned sequence is a tuple ``(name, description)``."
 msgstr ""
-<<<<<<< HEAD
-"Devuelve una lista de formatos admitidos para archivado. Cada elemento de "
-"una secuencia retornada es una tupla ``(name, description)``."
-=======
 "Retorna una lista de formatos admitidos para archivado. Cada elemento de una "
 "secuencia retornada es una tupla ``(name, description)``."
->>>>>>> 363fbe9a
 
 #: ../Doc/library/shutil.rst:602 ../Doc/library/shutil.rst:684
 msgid "By default :mod:`shutil` provides these formats:"
