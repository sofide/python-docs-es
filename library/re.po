--- conflicted
+++ resolved
@@ -11,11 +11,7 @@
 "Project-Id-Version: Python 3.8\n"
 "Report-Msgid-Bugs-To: \n"
 "POT-Creation-Date: 2020-05-05 12:54+0200\n"
-<<<<<<< HEAD
 "PO-Revision-Date: 2020-06-14 23:07+0200\n"
-=======
-"PO-Revision-Date: 2020-05-26 00:00+0200\n"
->>>>>>> ffb1f2cf
 "Language-Team: python-doc-es\n"
 "MIME-Version: 1.0\n"
 "Content-Type: text/plain; charset=UTF-8\n"
@@ -111,11 +107,7 @@
 msgstr ""
 "Es importante señalar que la mayoría de las operaciones de expresiones "
 "regulares están disponibles como funciones y métodos a nivel de módulo en :"
-<<<<<<< HEAD
-"ref:`compiled regular expressions <re-objects>` (expresiones regulares "
-=======
 "ref:`expresiones regulares compiladas <re-objects>` (expresiones regulares "
->>>>>>> ffb1f2cf
 "compiladas).  Las funciones son atajos que no requieren de compilar un "
 "objeto regex primero, aunque pasan por alto algunos parámetros de ajuste."
 
@@ -422,7 +414,6 @@
 "repeated twice.  This is complicated and hard to understand, so it's highly "
 "recommended that you use raw strings for all but the simplest expressions."
 msgstr ""
-<<<<<<< HEAD
 "Si no se utiliza una cadena *raw* para expresar el patrón, recuerde que "
 "Python también utiliza la barra inversa como secuencia de escape en los "
 "literales de la cadena; si el analizador sintáctico de Python no reconoce la "
@@ -430,17 +421,7 @@
 "en la cadena resultante.  Sin embargo, si Python quisiera reconocer la "
 "secuencia resultante, la barra inversa debería repetirse dos veces.  Esto es "
 "complicado y difícil de entender, por lo que se recomienda encarecidamente "
-"utilizar cadenas raw para todas las expresiones salvo las más simples."
-=======
-"Si no se utiliza una cadena raw para expresar el patrón, recuerde que Python "
-"también utiliza la barra inversa como secuencia de escape en los literales "
-"de la cadena; si el analizador sintáctico de Python no reconoce la secuencia "
-"de escape, la barra inversa y el carácter subsiguiente se incluyen en la "
-"cadena resultante.  Sin embargo, si Python quisiera reconocer la secuencia "
-"resultante, la barra inversa debería repetirse dos veces.  Esto es "
-"complicado y difícil de entender, por lo que se recomienda encarecidamente "
 "utilizar cadenas *raw* para todas las expresiones salvo las más simples."
->>>>>>> ffb1f2cf
 
 #: ../Doc/library/re.rst:254
 msgid "``[]``"
@@ -635,19 +616,11 @@
 "``'u'``, ``'x'``.) El grupo coincide con la cadena vacía; las letras ponen "
 "los indicadores correspondientes: :const:`re.A` (coincidencia sólo en "
 "ASCII), :const:`re.I` (ignorar mayúsculas o minúsculas), :const:`re. L` "
-<<<<<<< HEAD
 "(dependiente de la configuración regional), :const:`re.M` (multilínea), :"
 "const:`re.S` (el punto coincide con todo), :const:`re.U` (coincidencia con "
 "Unicode), y :const:`re.X` (modo *verbose*), para toda la expresión regular. "
 "(Los indicadores se describen en :ref:`contents-of-module-re`.) Esto es útil "
 "si se desea incluir los indicadores como parte de la expresión regular, en "
-=======
-"(dependiente de la localización), :const:`re.M` (multilínea), :const:`re.S` "
-"(el punto coincide con todo), :const:`re.U` (coincidencia con Unicode), y :"
-"const:`re.X` (modo *verbose*), para toda la expresión regular. (Los "
-"indicadores se describen en :ref:`contents-of-module-re`.) Esto es útil si "
-"se desea incluir los indicadores como parte de la expresión regular, en "
->>>>>>> ffb1f2cf
 "lugar de pasar un argumento *flag* (indicador) a la función :func:`re."
 "compile`. Los indicadores deben ser usados primero en la cadena de expresión."
 
@@ -687,15 +660,9 @@
 "letras de ``'i'``, ``'m'``, ``'s'``, ``'x'``.) Las letras ponen o quitan los "
 "indicadores correspondientes: :const:`re.A` (coincidencia sólo en ASCII), :"
 "const:`re.I` (ignorar mayúsculas o minúsculas), :const:`re. L` (dependiente "
-<<<<<<< HEAD
 "de la configuración regional), :const:`re.M` (multilínea), :const:`re.S` (el "
 "punto coincide con todo), :const:`re.U` (coincidencia con Unicode), y :const:"
 "`re.X` (modo *verbose*) para la parte de la expresión. (Los indicadores se "
-=======
-"de la localización), :const:`re.M` (multilínea), :const:`re.S` (el punto "
-"coincide con todo), :const:`re.U` (coincidencia con Unicode), y :const:`re."
-"X` (modo *verbose*) para la parte de la expresión. (Los indicadores se "
->>>>>>> ffb1f2cf
 "describen en :ref:`contents-of-module-re`.)"
 
 #: ../Doc/library/re.rst:321
@@ -717,16 +684,10 @@
 "patrones Unicode, ``(?a:…)`` cambia al modo de concordancia sólo en ASCII, y "
 "``(?u:…)`` cambia al modo de concordancia Unicode (por defecto). En el "
 "patrón de bytes ``(?L:…)`` se cambia a una correspondencia en función de la "
-<<<<<<< HEAD
 "configuración regional, y ``(?a:…)`` se cambia a una correspondencia sólo en "
 "ASCII (predeterminado). Esta anulación sólo tiene efecto para el grupo de "
 "línea restringida, y el modo de coincidencia original se restaura fuera del "
 "grupo."
-=======
-"localidad, y ``(?a:…)`` se cambia a una correspondencia sólo en ASCII "
-"(predeterminado). Esta anulación sólo tiene efecto para el grupo de línea "
-"restringida, y el modo de coincidencia original se restaura fuera del grupo."
->>>>>>> ffb1f2cf
 
 #: ../Doc/library/re.rst:333
 msgid "The letters ``'a'``, ``'L'`` and ``'u'`` also can be used in a group."
@@ -746,13 +707,8 @@
 "the group were not named."
 msgstr ""
 "Similar a los paréntesis regulares, pero la subcadena coincidente con el "
-<<<<<<< HEAD
-"grupo es accesible a través del nombre simbólico del grupo *name* "
-"(nombrado). Los nombres de grupo deben ser identificadores válidos de "
-=======
 "grupo es accesible a través del nombre simbólico del grupo, *name* "
 ". Los nombres de grupo deben ser identificadores válidos de "
->>>>>>> ffb1f2cf
 "Python, y cada nombre de grupo debe ser definido sólo una vez dentro de una "
 "expresión regular.  Un grupo simbólico es también un grupo numerado, del "
 "mismo modo que si el grupo no tuviera nombre."
@@ -763,21 +719,13 @@
 "P<quote>['\"]).*?(?P=quote)`` (i.e. matching a string quoted with either "
 "single or double quotes):"
 msgstr ""
-<<<<<<< HEAD
-"Los grupos nombrados pueden ser referenciados en tres contextos. Si el "
-=======
 "Los grupos con nombre pueden ser referenciados en tres contextos. Si el "
->>>>>>> ffb1f2cf
 "patrón es ``(?P<quote>['\"]).*?(?P=quote)`` (es decir, hacer coincidir una "
 "cadena citada con comillas simples o dobles):"
 
 #: ../Doc/library/re.rst:350
 msgid "Context of reference to group \"quote\""
-<<<<<<< HEAD
 msgstr "Contexto de la referencia al grupo *quote* (cita)"
-=======
-msgstr "Contexto de la referencia al grupo \"quote\" (cita)"
->>>>>>> ffb1f2cf
 
 #: ../Doc/library/re.rst:350
 msgid "Ways to reference it"
@@ -905,11 +853,7 @@
 
 #: ../Doc/library/re.rst:412
 msgid "Added support for group references of fixed length."
-<<<<<<< HEAD
-msgstr "Se añadió apoyo a las referencias de grupo de longitud fija."
-=======
 msgstr "Se añadió soporte a las referencias de grupo de longitud fija."
->>>>>>> ffb1f2cf
 
 #: ../Doc/library/re.rst:422
 msgid "``(?<!...)``"
@@ -1028,17 +972,10 @@
 msgstr ""
 "Por defecto, los alfanuméricos Unicode son los que se usan en los patrones "
 "Unicode, pero esto se puede cambiar usando el indicador :const:`ASCII`.  Los "
-<<<<<<< HEAD
 "límites de las palabras están determinados por la configuración regional "
 "actual si se usa el indicador :const:`LOCALE`. Dentro de un rango de "
 "caracteres, ``\\b`` representa el carácter de retroceso (*backspace*), para "
 "compatibilidad con los literales de las cadenas de Python."
-=======
-"límites de las palabras están determinados por la localización actual si se "
-"usa el indicador :const:`LOCALE`. Dentro de un rango de caracteres, ``\\b`` "
-"representa el carácter de retroceso (*backspace*), para compatibilidad con "
-"los literales de las cadenas de Python."
->>>>>>> ffb1f2cf
 
 #: ../Doc/library/re.rst:480
 msgid "``\\B``"
@@ -1060,13 +997,8 @@
 "``'py!'``. ``\\B`` es justo lo opuesto a ``\\b``, por lo que los caracteres "
 "de las palabras en los patrones de Unicode son alfanuméricos o el subrayado, "
 "aunque esto puede ser cambiado usando el indicador :const:`ASCII`.  Los "
-<<<<<<< HEAD
 "límites de las palabras están determinados por la configuración regional "
 "actual si se usa el indicador :const:`LOCALE`."
-=======
-"límites de las palabras están determinados por la localización actual si se "
-"usa el indicador :const:`LOCALE`."
->>>>>>> ffb1f2cf
 
 #: ../Doc/library/re.rst:492
 msgid "``\\d``"
@@ -1147,15 +1079,9 @@
 "opposite of ``\\s``. If the :const:`ASCII` flag is used this becomes the "
 "equivalent of ``[^ \\t\\n\\r\\f\\v]``."
 msgstr ""
-<<<<<<< HEAD
-"Coincide con cualquier carácter que no sea un carácter de espacio en blanco. "
-"Esto es lo opuesto a ``\\s``. Si se usa el indicador :const:`ASCII` se "
-"convierte en el equivalente a `[^ \\t\\n\\r\\f\\v]`."
-=======
 "Coincide con cualquier carácter que no sea un carácter de espacio en "
 "blanco. Esto es lo opuesto a ``\\s``. Si se usa el indicador :const:`ASCII` "
 "se convierte en el equivalente a `[^ \\t\\n\\r\\f\\v]`."
->>>>>>> ffb1f2cf
 
 #: ../Doc/library/re.rst:535
 msgid "``\\w``"
@@ -1182,11 +1108,7 @@
 "Coincide con los caracteres considerados alfanuméricos en el conjunto de "
 "caracteres ASCII; esto equivale a ``[a-zA-Z0-9_]``.  Si se usa el indicador :"
 "const:`LOCALE`, coincide con los caracteres considerados alfanuméricos en la "
-<<<<<<< HEAD
 "configuración regional actual y el guión bajo."
-=======
-"codificación regional actual y el guión bajo."
->>>>>>> ffb1f2cf
 
 #: ../Doc/library/re.rst:544
 msgid "``\\W``"
@@ -1199,19 +1121,11 @@
 "``[^a-zA-Z0-9_]``.  If the :const:`LOCALE` flag is used, matches characters "
 "which are neither alphanumeric in the current locale nor the underscore."
 msgstr ""
-<<<<<<< HEAD
-"Coincide con cualquier carácter que no sea un carácter de palabras. Esto es "
+"Coincide con cualquier carácter que no sea un carácter de una palabra. Esto es "
 "lo opuesto a ``\\w``. Si se usa el indicador :const:`ASCII` esto se "
 "convierte en el equivalente a ``[^a-zA-Z0-9_]``.  Si se usa el indicador :"
 "const:`LOCALE`, coincide con los caracteres que no son ni alfanuméricos en "
 "la configuración regional actual ni con el guión bajo."
-=======
-"Coincide con cualquier carácter que no sea un carácter de una palabra. Esto es "
-"lo opuesto a ``\\w``. Si se usa el indicador :const:`ASCII` esto se "
-"convierte en el equivalente a ``[^a-zA-Z0-9_]``.  Si se usa el indicador :"
-"const:`LOCALE`, coincide con los caracteres que no son ni alfanuméricos en "
-"la localidad actual ni con el guión bajo."
->>>>>>> ffb1f2cf
 
 #: ../Doc/library/re.rst:549
 msgid "``\\Z``"
@@ -1401,15 +1315,9 @@
 "expresiones como ``[A-Z]`` también coincidirán con las minúsculas.  La "
 "coincidencia completa de Unicode (como ``Ü`` coincidencia ``ü``) también "
 "funciona a menos que el indicador :const:`re.ASCII` se utilice para "
-<<<<<<< HEAD
 "desactivar las coincidencias que no sean ASCII.  La configuración regional "
 "vigente no cambia el efecto de este indicador a menos que también se use el "
 "indicador :const:`re.LOCALE`. Corresponde al indicador en línea ``(?i)``."
-=======
-"desactivar las coincidencias que no sean ASCII.  La localización vigente no "
-"cambia el efecto de este indicador a menos que también se use el indicador :"
-"const:`re.LOCALE`. Corresponde al indicador en línea ``(?i)``."
->>>>>>> ffb1f2cf
 
 #: ../Doc/library/re.rst:672
 msgid ""
@@ -1441,7 +1349,6 @@
 msgstr ""
 "Hace que las coincidencias ``\\w``, ``\\W``, ``\\b``, ``\\B`` y las "
 "coincidencias insensibles a mayúsculas y minúsculas dependan de la "
-<<<<<<< HEAD
 "configuración regional vigente.  Este indicador sólo puede ser usado con "
 "patrones de bytes.  Se desaconseja su uso ya que el mecanismo de "
 "configuración regional no es confiable, sólo maneja una \"cultura\" a la "
@@ -1449,15 +1356,6 @@
 "ya está activada por defecto en Python 3 para los patrones Unicode (str), y "
 "es capaz de manejar diferentes localizaciones/idiomas. Corresponde al "
 "indicador en línea ``(?L)``."
-=======
-"localización vigente.  Este indicador sólo puede ser usado con patrones de "
-"bytes.  Se desaconseja su uso ya que el mecanismo de localización no es "
-"confiable, sólo maneja una \"cultura\" a la vez, y sólo funciona con "
-"localizaciones de 8 bits.  La coincidencia Unicode ya está activada por "
-"defecto en Python 3 para los patrones Unicode (str), y es capaz de manejar "
-"diferentes localizaciones/idiomas. Corresponde al indicador en línea ``(?"
-"L)``."
->>>>>>> ffb1f2cf
 
 #: ../Doc/library/re.rst:692
 msgid ""
@@ -1475,11 +1373,7 @@
 msgstr ""
 "Los objetos de expresión regular compilados con el indicador :const:`re."
 "LOCALE` ya no dependen del lugar en el momento de la compilación.  Sólo la "
-<<<<<<< HEAD
 "configuración regional durante la coincidencia afecta al resultado obtenido."
-=======
-"localización durante la coincidencia afecta al resultado obtenido."
->>>>>>> ffb1f2cf
 
 #: ../Doc/library/re.rst:705
 msgid ""
@@ -2602,11 +2496,7 @@
 
 #: ../Doc/library/re.rst:1586
 msgid "Raw String Notation"
-<<<<<<< HEAD
 msgstr "Notación de cadena *raw*"
-=======
-msgstr "Notación de cadena raw"
->>>>>>> ffb1f2cf
 
 #: ../Doc/library/re.rst:1588
 msgid ""
@@ -2615,11 +2505,7 @@
 "prefixed with another one to escape it.  For example, the two following "
 "lines of code are functionally identical::"
 msgstr ""
-<<<<<<< HEAD
 "La notación de cadena *raw* (``r \"text\"``) permite escribir expresiones "
-=======
-"La notación de cadena raw (``r \"text\"``) permite escribir expresiones "
->>>>>>> ffb1f2cf
 "regulares razonables.  Sin ella, para \"escapar\" cada barra inversa "
 "(``'\\'``) en una expresión regular tendría que ser precedida por otra.  Por "
 "ejemplo, las dos siguientes líneas de código son funcionalmente idénticas::"
@@ -2632,11 +2518,7 @@
 "following lines of code functionally identical::"
 msgstr ""
 "Cuando uno quiere igualar una barra inversa literal, debe escaparse en la "
-<<<<<<< HEAD
 "expresión regular.  Con la notación de cadena *raw*, esto significa ``r\"\\\\"
-=======
-"expresión regular.  Con la notación de cadena raw, esto significa ``r\"\\\\"
->>>>>>> ffb1f2cf
 "\"``.  Sin la notación de cadena, uno debe usar ``\"\\\\\\\\\"``, haciendo "
 "que las siguientes líneas de código sean funcionalmente idénticas::"
 
