Juan Alegría (@zejiran)
Juan Diego Alfonso Ocampo (@halcolo)
Nahuel Ambrosini (@ambro17)
Gabriel Anguita (@gabrielanguita)
Paula Aragón (@pandrearro)
Constanza Areal (@geekcoty)
Emmanuel Arias (@eamanu)
Jhonatan Barrera (@iam3mer)
Reinny Almonte Ramos (@jighdan)
Brian Bokser (@brianbok)
José Luis Cantilo (@jcantilo)
Héctor Canto (@hectorcanto)
Carlos Crespo (@cacrespo)
Raúl Cumplido (@raulcd)
Fabrizio Damicelli (@fabridamicelli)
Javier Daza (@javierdaza)
Carlos Joel Delgado Pizarro (@c0x6a)
Sergio Delgado Quintero (@sdelquin)
Nicolás Demarchi (@gilgamezh)
Ignacio Dopazo (@ignaciodopazo)
Nahuel Espinosa (@nahueespinosa)
Xavi Francisco (@srxavi)
Santiago E Fraire Willemoes (@Woile)
Leonardo Gomez (@gomezgleonardob)
María Camila Guerrero Giraldo (@macaguegi)
José Miguel Hernández Cabrera (@miguelheca)
Manuel Kaufmann (@humitos)
Luis Llave (@llaveluis)
Pablo Lobariñas (@Qkolnek)
Alvar Maciel (@alvarmaciel @amaciel)
Juan Sebastián Marquez (@juansemarquez)
Cristián Maureira-Fredes (@cmaureir)
Cristian Andrés Maximiliano Mayuti (@mayuti)
Omar Mendo (@beejeke)
Darwing Medina Lacayo (@darwing1210)
Claudia Millán Nebot (@clacri @cheshireminima)
María José Molina Contreras (@mjmolina)
Marco Moresi (@mrcmoresi)
Elisabeth Ortega (@draentropia)
Santiago Piccinini (@spiccinini)
Julián Pérez (@jcpmmx)
Agustina Quiros (@qagustina)
Xavi Rambla Centellas (@xavirambla)
Cristian Rengifo (@ingrengifo)
Marco Richetta (@marcorichetta)
Adolfo Hristo David Roque Gámez (@hristoroque)
Luis Sánchez (@LuisAISanchez)
<<<<<<< HEAD
Marcos Sánchez Provencio (@rapto)
David Trigo Chávez (@dtrinf)
=======
José Miguel Hernández Cabrera (@miguelheca)
David Revillas (@r3v1)
>>>>>>> bcb9714b
Naryie Vásquez Martínez (@narvmtz)
María Andrea Vignau (@mavignau @marian-vignau)<|MERGE_RESOLUTION|>--- conflicted
+++ resolved
@@ -45,12 +45,9 @@
 Marco Richetta (@marcorichetta)
 Adolfo Hristo David Roque Gámez (@hristoroque)
 Luis Sánchez (@LuisAISanchez)
-<<<<<<< HEAD
 Marcos Sánchez Provencio (@rapto)
 David Trigo Chávez (@dtrinf)
-=======
 José Miguel Hernández Cabrera (@miguelheca)
 David Revillas (@r3v1)
->>>>>>> bcb9714b
 Naryie Vásquez Martínez (@narvmtz)
 María Andrea Vignau (@mavignau @marian-vignau)