<<<<<<< HEAD
Paula Aragón (@pandrearro)
Emmanuel Arias (@eamanu)
=======
Paula Aragón (@pandrearro
Jhonatan Barrera (@iam3mer)
>>>>>>> 5697a156
Héctor Canto (@hectorcanto_dev)
Carlos Crespo (@cacrespo)
Raúl Cumplido (@raulcd)
Nicolás Demarchi (@gilgamezh)
Xavi Francisco (@srxavi)
Manuel Kaufmann (@humitos)
Cristián Maureira-Fredes (@cmaureir)
Claudia Millán Nebot (@clacri @cheshireminima)
María Andrea Vignau (@mavignau @marian-vignau)
Marco Richetta (@marcorichetta)
Sergio Delgado Quintero (@sdelquin)
Silvina Tamburini (@silvinabt87)
Javier Daza (@javierdaza)
Agustina Quiros (@qagustina)<|MERGE_RESOLUTION|>--- conflicted
+++ resolved
@@ -1,10 +1,7 @@
-<<<<<<< HEAD
 Paula Aragón (@pandrearro)
 Emmanuel Arias (@eamanu)
-=======
 Paula Aragón (@pandrearro
 Jhonatan Barrera (@iam3mer)
->>>>>>> 5697a156
 Héctor Canto (@hectorcanto_dev)
 Carlos Crespo (@cacrespo)
 Raúl Cumplido (@raulcd)
