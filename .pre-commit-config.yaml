repos:
-   repo: https://github.com/JulienPalard/powrap
    rev: master
    hooks:
    -   id: powrap
-   repo: local
    hooks:
    -   id: merge-dicts
        name: merge-dicts
        entry: ./scripts/merge-dicts.sh
        language: script
# This one requires package ``hunspell-es_es`` in Archlinux
-   repo: https://github.com/JulienPalard/pospell
    rev: v1.0.5
    hooks:
    -   id: pospell
<<<<<<< HEAD
        args: ['--personal-dict', 'dictionaries/library_turtle.txt', '--modified', '--language', 'es_ES', '--language', 'es_AR']
=======
        args: ['--personal-dict', 'dict.txt', '--modified', '--language', 'es_ES', '--language', 'es_AR']
>>>>>>> 684f8f01
<|MERGE_RESOLUTION|>--- conflicted
+++ resolved
@@ -14,8 +14,4 @@
     rev: v1.0.5
     hooks:
     -   id: pospell
-<<<<<<< HEAD
-        args: ['--personal-dict', 'dictionaries/library_turtle.txt', '--modified', '--language', 'es_ES', '--language', 'es_AR']
-=======
-        args: ['--personal-dict', 'dict.txt', '--modified', '--language', 'es_ES', '--language', 'es_AR']
->>>>>>> 684f8f01
+        args: ['--personal-dict', 'dict.txt', '--modified', '--language', 'es_ES', '--language', 'es_AR']