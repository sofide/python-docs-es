# Copyright (C) 2001-2020, Python Software Foundation
# This file is distributed under the same license as the Python package.
# Maintained by the python-doc-es workteam.
<<<<<<< HEAD
# docs-es@python.org / https://mail.python.org/mailman3/lists/docs-es.python.org/
# Check https://github.com/PyCampES/python-docs-es/blob/3.7/TRANSLATORS to get the list of volunteers
=======
# docs-es@python.org /
# https://mail.python.org/mailman3/lists/docs-es.python.org/
# Check https://github.com/PyCampES/python-docs-es/blob/3.8/TRANSLATORS to
# get the list of volunteers
>>>>>>> 54b405bf
#
msgid ""
msgstr ""
"Project-Id-Version: Python 3.8\n"
"Report-Msgid-Bugs-To: \n"
<<<<<<< HEAD
"POT-Creation-Date: 2019-05-06 11:59-0400\n"
"PO-Revision-Date: 2020-05-09 17:40+0200\n"
"Language-Team: python-doc-es (https://mail.python.org/mailman3/lists/docs-es."
"python.org)\n"
=======
"POT-Creation-Date: 2020-05-05 12:54+0200\n"
"PO-Revision-Date: YEAR-MO-DA HO:MI+ZONE\n"
"Last-Translator: FULL NAME <EMAIL@ADDRESS>\n"
"Language-Team: python-doc-es\n"
>>>>>>> 54b405bf
"MIME-Version: 1.0\n"
"Content-Type: text/plain; charset=utf-8\n"
"Content-Transfer-Encoding: 8bit\n"
<<<<<<< HEAD
"Last-Translator: \n"
"Language: es\n"
"X-Generator: Poedit 1.8.11\n"
=======
"Generated-By: Babel 2.8.0\n"
>>>>>>> 54b405bf

#: ../Doc/faq/programming.rst:5
msgid "Programming FAQ"
msgstr "Preguntas frecuentes de programación"

#: ../Doc/faq/programming.rst:8
msgid "Contents"
msgstr "Contenido"

#: ../Doc/faq/programming.rst:12
msgid "General Questions"
msgstr "Preguntas generales"

#: ../Doc/faq/programming.rst:15
msgid ""
"Is there a source code level debugger with breakpoints, single-stepping, "
"etc.?"
msgstr ""
"¿Existe un depurador a nivel de código fuente con puntos de ruptura, "
"depuración paso a paso, etc?"

#: ../Doc/faq/programming.rst:17 ../Doc/faq/programming.rst:63
msgid "Yes."
msgstr "Sí."

#: ../Doc/faq/programming.rst:19
msgid ""
"Several debuggers for Python are described below, and the built-in function :"
"func:`breakpoint` allows you to drop into any of them."
msgstr ""

#: ../Doc/faq/programming.rst:22
msgid ""
"The pdb module is a simple but adequate console-mode debugger for Python. It "
"is part of the standard Python library, and is :mod:`documented in the "
"Library Reference Manual <pdb>`. You can also write your own debugger by "
"using the code for pdb as an example."
msgstr ""
"El módulo pdf es en depurador en modo consola simple pero conveniente para "
"Python. Es parte de la biblioteca estándar de Python y está :mod:"
"`documentado en el manual de referencia de la biblioteca <pdb>`. Puedes "
"escribir tu propio depurador usando el código de pdb como ejemplo."

#: ../Doc/faq/programming.rst:27
msgid ""
"The IDLE interactive development environment, which is part of the standard "
"Python distribution (normally available as Tools/scripts/idle), includes a "
"graphical debugger."
msgstr ""
"El entorno interactivo de desarrollo IDLE, el cual es parte de la "
"distribución Python estándar (disponible, generalmente,  como Tools/scripts/"
"idle), incluye un depurador gráfico."

#: ../Doc/faq/programming.rst:31
msgid ""
"PythonWin is a Python IDE that includes a GUI debugger based on pdb.  The "
"Pythonwin debugger colors breakpoints and has quite a few cool features such "
"as debugging non-Pythonwin programs.  Pythonwin is available as part of the "
"`Python for Windows Extensions <https://sourceforge.net/projects/pywin32/"
">`__ project and as a part of the ActivePython distribution (see https://www."
"activestate.com/activepython\\ )."
msgstr ""
"PythonWin es un IDE Python que incluye un depurador con  GUI basado en pdb.  "
"El depurador Pythonwin colorea los puntos de ruptura y dispone de "
"características  geniales como la depuración de programas no modificados "
"mediante Pythonwin.  Pythonwin está disponible como parte del proyecto `Las "
"extensiones de Python  para Windows <https://sourceforge.net/projects/"
"pywin32/>`__  y como parte de la distribución ActivePython (ver https://www."
"activestate.com/activepython\\ )."

#: ../Doc/faq/programming.rst:38
msgid ""
"`Boa Constructor <http://boa-constructor.sourceforge.net/>`_ is an IDE and "
"GUI builder that uses wxWidgets.  It offers visual frame creation and "
"manipulation, an object inspector, many views on the source like object "
"browsers, inheritance hierarchies, doc string generated html documentation, "
"an advanced debugger, integrated help, and Zope support."
msgstr ""
"`Boa Constructor <http://boa-constructor.sourceforge.net/>`_ es un IDE y "
"creador de GUIs que usa wxWidgets.  Ofrece creación y manipulación visual de "
"marcos, un inspector de objetos, muchas vistas sobre la fuente como los "
"navegadores de objetos, jerarquías de herencia, documentación doc string "
"generada como html, un depurador avanzado, ayuda integrada y soporte para "
"Zope."

#: ../Doc/faq/programming.rst:44
msgid ""
"`Eric <http://eric-ide.python-projects.org/>`_ is an IDE built on PyQt and "
"the Scintilla editing component."
msgstr ""
"`Eric <http://eric-ide.python-projects.org/>`_ es un IDE creado usando PyQt "
"y el componente de edición Scintilla."

#: ../Doc/faq/programming.rst:47
msgid ""
"Pydb is a version of the standard Python debugger pdb, modified for use with "
"DDD (Data Display Debugger), a popular graphical debugger front end.  Pydb "
"can be found at http://bashdb.sourceforge.net/pydb/ and DDD can be found at "
"https://www.gnu.org/software/ddd."
msgstr ""
"Pydb es una versión del depurador estándar de Python pdb, modificado para "
"sarse con DDD (Data Display Debugger), un popular frontal gráfico para "
"depuradores.  Pydb se puede encontrar en http://bashdb.sourceforge.net/pydb/ "
"y DDD se puede encontrar en https://www.gnu.org/software/ddd."

#: ../Doc/faq/programming.rst:52
msgid ""
"There are a number of commercial Python IDEs that include graphical "
"debuggers. They include:"
msgstr ""
"Existen varios IDEs comerciales para Python que incluyen depuradores "
"gráficos. Entre ellos tenemos:"

#: ../Doc/faq/programming.rst:55
msgid "Wing IDE (https://wingware.com/)"
msgstr "Wing IDE (https://wingware.com/)"

#: ../Doc/faq/programming.rst:56
msgid "Komodo IDE (https://komodoide.com/)"
msgstr "Komodo IDE (https://komodoide.com/)"

#: ../Doc/faq/programming.rst:57
msgid "PyCharm (https://www.jetbrains.com/pycharm/)"
msgstr "PyCharm (https://www.jetbrains.com/pycharm/)"

#: ../Doc/faq/programming.rst:61
msgid "Is there a tool to help find bugs or perform static analysis?"
msgstr ""
"¿Existe alguna herramienta que ayude a encontrar errores o realizar análisis "
"estático?"

#: ../Doc/faq/programming.rst:65
msgid ""
"PyChecker is a static analysis tool that finds bugs in Python source code "
"and warns about code complexity and style.  You can get PyChecker from "
"http://pychecker.sourceforge.net/."
msgstr ""
"PyChecker es un analizador estático que encuentra errores en código fuente "
"Python y avisa sobre complejidad del código y estilo.  Puedes obtener "
"PyChecker desde http://pychecker.sourceforge.net/."

#: ../Doc/faq/programming.rst:69
msgid ""
"`Pylint <https://www.pylint.org/>`_ is another tool that checks if a module "
"satisfies a coding standard, and also makes it possible to write plug-ins to "
"add a custom feature.  In addition to the bug checking that PyChecker "
"performs, Pylint offers some additional features such as checking line "
"length, whether variable names are well-formed according to your coding "
"standard, whether declared interfaces are fully implemented, and more. "
"https://docs.pylint.org/ provides a full list of Pylint's features."
msgstr ""
"`Pylint <https://www.pylint.org/>`_ es otra herramienta que comprueba si un "
"módulo satisaface un esttándar de código y, además, también hace posible "
"escribir *plug-ins* para añadir características personalizadas.  Además de "
"la comprobación de errores que realiza PyChecker, Pylint ofrece algunas "
"características adicionales como la comprobación de la longitud de línea, si "
"los nombres de variable han sido creados correctamente de acuerdo a tu "
"estándar de código, si las interfaces declaradas han sido implementadas de "
"forma completa y más. https://docs.pylint.org/ proporciona una lista "
"completa de las características de Pylint."

#: ../Doc/faq/programming.rst:77
msgid ""
"Static type checkers such as `Mypy <http://mypy-lang.org/>`_, `Pyre <https://"
"pyre-check.org/>`_, and `Pytype <https://github.com/google/pytype>`_ can "
"check type hints in Python source code."
msgstr ""
"Inspectores estáticos de tipos como `Mypy <http://mypy-lang.org/>`_, `Pyre "
"<https://pyre-check.org/>`_, y `Pytype <https://github.com/google/pytype>`_ "
"pueden hacer comprobaciones de las anotaciones de tipos en código fuente "
"Python."

#: ../Doc/faq/programming.rst:84
msgid "How can I create a stand-alone binary from a Python script?"
msgstr ""
"¿Cómo puedo crear un binario independiente a partir de un programa Python?"

#: ../Doc/faq/programming.rst:86
msgid ""
"You don't need the ability to compile Python to C code if all you want is a "
"stand-alone program that users can download and run without having to "
"install the Python distribution first.  There are a number of tools that "
"determine the set of modules required by a program and bind these modules "
"together with a Python binary to produce a single executable."
msgstr ""
"No necesitas tener la habilidad de compilar Python a código C si lo único "
"que necesitas es un programa independiente que los usuarios puedan descargar "
"y ejecutar sin necesidad de instalar primero una distribución Python. Existe "
"una serie de herramientas que determinan el conjunto de módulos que necesita "
"un programa y une estos módulos conjuntamente con un binario Python para "
"generar un único ejecutable."

#: ../Doc/faq/programming.rst:92
msgid ""
"One is to use the freeze tool, which is included in the Python source tree "
"as ``Tools/freeze``. It converts Python byte code to C arrays; a C compiler "
"you can embed all your modules into a new program, which is then linked with "
"the standard Python modules."
msgstr ""
"Una forma es usando la herramienta *freeze*, la cual viene incluida con el "
"árbol de código Pythoncomo ``Tools/freeze``. Convierte el byte code Python a "
"arrays C; un compilador C compiler permite incrustar todos tus módulos en un "
"nuevo programa que, posteriormente se puede enlazar con los módulos estándar "
"de Python."

#: ../Doc/faq/programming.rst:97
msgid ""
"It works by scanning your source recursively for import statements (in both "
"forms) and looking for the modules in the standard Python path as well as in "
"the source directory (for built-in modules).  It then turns the bytecode for "
"modules written in Python into C code (array initializers that can be turned "
"into code objects using the marshal module) and creates a custom-made config "
"file that only contains those built-in modules which are actually used in "
"the program.  It then compiles the generated C code and links it with the "
"rest of the Python interpreter to form a self-contained binary which acts "
"exactly like your script."
msgstr ""
"Funciona escaneando su fuente de forma recursiva en busca de declaraciones "
"de importación (en ambas formas) y buscando los módulos en la ruta estándar "
"de Python, así como en el directorio de la fuente (para los módulos "
"incorporados).  Luego convierte el *bytecode* de los módulos escritos en "
"Python en código C (inicializadores de arrays que pueden ser convertidos en "
"objetos de código usando el módulo marshal) y crea un archivo de "
"configuración a medida que sólo contiene aquellos módulos incorporados que "
"se usan realmente en el programa.  A continuación, compila el código C "
"generado y lo enlaza con el resto del intérprete de Python para formar un "
"binario autónomo que actúa exactamente igual que su script.\n"
"\n"
"Traducción realizada con la versión gratuita del traductor www.DeepL.com/"
"Translator"

#: ../Doc/faq/programming.rst:106
msgid ""
"Obviously, freeze requires a C compiler.  There are several other utilities "
"which don't. One is Thomas Heller's py2exe (Windows only) at"
msgstr ""
"Obviamente, freeze necesita un compilador C.  Existen otras utilidades que "
"no necesitan un compilador C. Una de ellas es elpy2exe de Thomas Heller "
"(solo disponible para Windows) en"

#: ../Doc/faq/programming.rst:109
msgid "http://www.py2exe.org/"
msgstr "http://www.py2exe.org/"

#: ../Doc/faq/programming.rst:111
msgid ""
"Another tool is Anthony Tuininga's `cx_Freeze <https://anthony-tuininga."
"github.io/cx_Freeze/>`_."
msgstr ""
"Otra herramienta es `cx_Freeze <https://anthony-tuininga.github.io/cx_Freeze/"
">`_ de   Anthony Tuininga."

#: ../Doc/faq/programming.rst:115
msgid "Are there coding standards or a style guide for Python programs?"
msgstr ""
"¿Existen estándares de codigo o una guía de estilo para programas Python?"

#: ../Doc/faq/programming.rst:117
msgid ""
"Yes.  The coding style required for standard library modules is documented "
"as :pep:`8`."
msgstr ""
"Sí. El estilo de código requerido para los módulos de la biblioteca estándar "
"se encuentra documentado como :pep:`8`."

#: ../Doc/faq/programming.rst:122
msgid "Core Language"
msgstr "Lenguaje principal"

#: ../Doc/faq/programming.rst:125
msgid "Why am I getting an UnboundLocalError when the variable has a value?"
msgstr ""
"¿Por qué obtengo un *UnboundLocalError* cuando la variable tiene un valor?"

#: ../Doc/faq/programming.rst:127
msgid ""
"It can be a surprise to get the UnboundLocalError in previously working code "
"when it is modified by adding an assignment statement somewhere in the body "
"of a function."
msgstr ""
"Puede ser una sorpresa el hecho de obtener un UnboundLocalError en código "
"que había estado funcionando previamente cuando se modifica mediante el "
"añadido de una declaración de asignación en alguna parte del cuerpo de una "
"función."

#: ../Doc/faq/programming.rst:131
msgid "This code:"
msgstr "Este código:"

#: ../Doc/faq/programming.rst:139
msgid "works, but this code:"
msgstr "funciona, pero este código:"

#: ../Doc/faq/programming.rst:146
msgid "results in an UnboundLocalError:"
msgstr "resulta en un UnboundLocalError:"

#: ../Doc/faq/programming.rst:153
msgid ""
"This is because when you make an assignment to a variable in a scope, that "
"variable becomes local to that scope and shadows any similarly named "
"variable in the outer scope.  Since the last statement in foo assigns a new "
"value to ``x``, the compiler recognizes it as a local variable.  "
"Consequently when the earlier ``print(x)`` attempts to print the "
"uninitialized local variable and an error results."
msgstr ""
"Esto es debido a que cuando realizas una asignación a una variable en un  "
"ámbito de aplicación, esa variable se convierte en local y enmascara "
"cualquier variable llamada de forma similar en un ámbito de aplicación "
"exterior. Desde la última declaración en foo asigna un nuevo valor a ``x``, "
"el compilador la reconoce como una variable local. Consecuentemente, cuando "
"el ``print(x)`` más próximo intenta mostrar la variable local no "
"inicializada se muestra un error."

#: ../Doc/faq/programming.rst:160
msgid ""
"In the example above you can access the outer scope variable by declaring it "
"global:"
msgstr ""
"En el ejempo anterior puedes acceder al ámbito de aplicación exterior a la "
"variable declarándola como global:"

#: ../Doc/faq/programming.rst:171
msgid ""
"This explicit declaration is required in order to remind you that (unlike "
"the superficially analogous situation with class and instance variables) you "
"are actually modifying the value of the variable in the outer scope:"
msgstr ""
"Esta declaración explícita es necesaria de cara a recordarte que (a "
"diferencia de la situación superficialmente análoga con las variables de "
"clase e instancia) estás modificando el valor de la variable en un ámbito de "
"aplicación más externo:"

#: ../Doc/faq/programming.rst:178
msgid ""
"You can do a similar thing in a nested scope using the :keyword:`nonlocal` "
"keyword:"
msgstr ""
"Puedes hacer algo similar en un ámbito de aplicación anidado usando la "
"palabra clave :keyword:`nonlocal`:"

#: ../Doc/faq/programming.rst:195
msgid "What are the rules for local and global variables in Python?"
msgstr ""
"¿Cuáles son las reglas para las variables locales y globales en Python?"

#: ../Doc/faq/programming.rst:197
msgid ""
"In Python, variables that are only referenced inside a function are "
"implicitly global.  If a variable is assigned a value anywhere within the "
"function's body, it's assumed to be a local unless explicitly declared as "
"global."
msgstr ""
"En Python, las variables que solo se encuentran referenciadas dentro de una "
"función son globales implícitamente.  Si a una variable se le asigna un "
"valor en cualquier lugar dentro del cuerpo de una función, se asumirá que es "
"local a no ser que explícitamente se la declare como global."

#: ../Doc/faq/programming.rst:201
msgid ""
"Though a bit surprising at first, a moment's consideration explains this.  "
"On one hand, requiring :keyword:`global` for assigned variables provides a "
"bar against unintended side-effects.  On the other hand, if ``global`` was "
"required for all global references, you'd be using ``global`` all the time.  "
"You'd have to declare as global every reference to a built-in function or to "
"a component of an imported module.  This clutter would defeat the usefulness "
"of the ``global`` declaration for identifying side-effects."
msgstr ""
"Aunque, inicialmente, puede parecer sorprendente, un momento de "
"consideración permite explicar esto.  Por una parte, requerir :keyword:"
"`global` para variables asignadas proporciona una barrera frente a efectos "
"secundarios indeseados.  Por otra parte, si ``global`` es requerido para "
"todas las referencias globales, deberás usar ``global`` en todo momento. "
"Deberías declarar como global cualquier referencia a una función integrada o "
"a un componente de un módulo importado. Este embrollo arruinaría la utilidad "
"de la declaración \"global\" para identificar los efectos secundarios."

#: ../Doc/faq/programming.rst:211
msgid ""
"Why do lambdas defined in a loop with different values all return the same "
"result?"
msgstr ""
"¿Por qué las funciones lambda definidas en un bucle con diferentes valores "
"devuelven todas el mismo resultado?"

#: ../Doc/faq/programming.rst:213
msgid ""
"Assume you use a for loop to define a few different lambdas (or even plain "
"functions), e.g.::"
msgstr ""
"Considera que usas un bucle *for* para crear unas pocas funciones lambda (o, "
"incluso, funciones normales), e.g.::"

#: ../Doc/faq/programming.rst:220
msgid ""
"This gives you a list that contains 5 lambdas that calculate ``x**2``.  You "
"might expect that, when called, they would return, respectively, ``0``, "
"``1``, ``4``, ``9``, and ``16``.  However, when you actually try you will "
"see that they all return ``16``::"
msgstr ""
"Lo siguiente proporciona una lista que contiene 5 funciones lambda que "
"calculan ``x**2``. Esperarías que, cuando se les invoca, devolvieran, "
"respectivamente, ``0``, ``1``, ``4``, ``9``y ``16``. Sin embargo, cuando lo "
"ejecutes verás que todas devuelven ``16``::"

#: ../Doc/faq/programming.rst:230
msgid ""
"This happens because ``x`` is not local to the lambdas, but is defined in "
"the outer scope, and it is accessed when the lambda is called --- not when "
"it is defined.  At the end of the loop, the value of ``x`` is ``4``, so all "
"the functions now return ``4**2``, i.e. ``16``.  You can also verify this by "
"changing the value of ``x`` and see how the results of the lambdas change::"
msgstr ""
"Esto sucede porque ``x`` no es una función lambda local pero se encuentra "
"definida en un ámbito de aplicación externo y se accede cuando la lambda es "
"invocada --- no cuando ha sido definida.  Al final del bucle, el valor de "
"``x`` es ``4``, por tanto, ahora todas las funciones devuelven ``4**2``, i."
"e. ``16``. También puedes verificar esto mediante el cambio del valor de "
"``x`` y ver como los resultados de las lambdas cambian::"

#: ../Doc/faq/programming.rst:240
msgid ""
"In order to avoid this, you need to save the values in variables local to "
"the lambdas, so that they don't rely on the value of the global ``x``::"
msgstr ""
"De cara a evitar esto necesitas guardar los valores en variables locales a "
"las funciones lambda de tal forma que no dependan del valor de la  ``x`` "
"global::"

#: ../Doc/faq/programming.rst:247
msgid ""
"Here, ``n=x`` creates a new variable ``n`` local to the lambda and computed "
"when the lambda is defined so that it has the same value that ``x`` had at "
"that point in the loop.  This means that the value of ``n`` will be ``0`` in "
"the first lambda, ``1`` in the second, ``2`` in the third, and so on. "
"Therefore each lambda will now return the correct result::"
msgstr ""
"Aquí, ``n=x`` crea una nueva variable ``n`` local a la función lambda y "
"ejecutada cuando la función lambda se define de tal forma que tiene el mismo "
"valor que tenía ``x`` en ese punto en el bucle.  Esto significa qie el valor "
"de ``n`` será ``0`` en la primera función lambda, ``1`` en la segunda, ``2`` "
"en la tercera y así sucesivamente. Por tanto, ahora cada lambda devolverá el "
"resultado correcto::"

#: ../Doc/faq/programming.rst:258
msgid ""
"Note that this behaviour is not peculiar to lambdas, but applies to regular "
"functions too."
msgstr ""
"Es de destacar que este comportamiento no es puculiar de las funciones "
"lambda sino que aplica también a las funciones regulares."

#: ../Doc/faq/programming.rst:263
msgid "How do I share global variables across modules?"
msgstr "¿Cómo puedo compartir variables globales entre módulos?"

#: ../Doc/faq/programming.rst:265
msgid ""
"The canonical way to share information across modules within a single "
"program is to create a special module (often called config or cfg).  Just "
"import the config module in all modules of your application; the module then "
"becomes available as a global name.  Because there is only one instance of "
"each module, any changes made to the module object get reflected "
"everywhere.  For example:"
msgstr ""
"La forma canónica de compartir información entre módulos dentro de un mismo "
"programa sería creando un módulo especial (a menudo llamado config o cfg).  "
"Simplemente importa el módulo config  en todos los módulos de tu aplicación; "
"el módulo estará disponible como un nombre global.  Debido a que solo hay "
"una instancia de cada módulo, cualquier cambio hecho en el objeto módulo se "
"reflejará en todos los sitios.  Por ejemplo:"

#: ../Doc/faq/programming.rst:271
msgid "config.py::"
msgstr "config.py::"

#: ../Doc/faq/programming.rst:275
msgid "mod.py::"
msgstr "mod.py::"

#: ../Doc/faq/programming.rst:280
msgid "main.py::"
msgstr "main.py::"

#: ../Doc/faq/programming.rst:286
msgid ""
"Note that using a module is also the basis for implementing the Singleton "
"design pattern, for the same reason."
msgstr ""
"Ten en cuenta que usar un módulo es también la base para la implementación "
"del patrón de diseño Singleton, por la misma razón."

#: ../Doc/faq/programming.rst:291
msgid "What are the \"best practices\" for using import in a module?"
msgstr "¿Cuáles son las \"bunas prácticas\" para usar import en un módulo?"

#: ../Doc/faq/programming.rst:293
msgid ""
"In general, don't use ``from modulename import *``.  Doing so clutters the "
"importer's namespace, and makes it much harder for linters to detect "
"undefined names."
msgstr ""
"En general, no uses ``from modulename import *``.  Haciendo eso embarulla el "
"espacio de nombres del importador y hace que sea más difícil para los "
"*linters* el detectar los nombres sin definir."

#: ../Doc/faq/programming.rst:297
msgid ""
"Import modules at the top of a file.  Doing so makes it clear what other "
"modules your code requires and avoids questions of whether the module name "
"is in scope. Using one import per line makes it easy to add and delete "
"module imports, but using multiple imports per line uses less screen space."
msgstr ""
"Importar los módulos en la parte inicial del fichero. Haciéndolo así  deja "
"claro los módulos que son necesarios para tu código y evita preguntas sobre "
"si el nombre del módulo se encuentra en el ámbito de la aplicación. Usar una "
"importación por línea hace que sea sencillo añadir y eliminar módulos "
"importados pero usar múltiples importaciones por línea usa menos espacio de "
"pantalla."

#: ../Doc/faq/programming.rst:302
msgid "It's good practice if you import modules in the following order:"
msgstr "Es una buena práctica si importas los módulos en el orden siguiente:"

#: ../Doc/faq/programming.rst:304
msgid "standard library modules -- e.g. ``sys``, ``os``, ``getopt``, ``re``"
msgstr ""
"módulos de la biblioteca estándar -- e.g. ``sys``, ``os``, ``getopt``, ``re``"

#: ../Doc/faq/programming.rst:305
msgid ""
"third-party library modules (anything installed in Python's site-packages "
"directory) -- e.g. mx.DateTime, ZODB, PIL.Image, etc."
msgstr ""
"módulos de bibliotecas de terceros (cualquier cosa instalada en el "
"directorio *site-packages* de Python) -- e.g. mx.DateTime, ZODB, PIL.Image, "
"etc."

#: ../Doc/faq/programming.rst:307
msgid "locally-developed modules"
msgstr "módulos desarrollados localmente"

#: ../Doc/faq/programming.rst:309
msgid ""
"It is sometimes necessary to move imports to a function or class to avoid "
"problems with circular imports.  Gordon McMillan says:"
msgstr ""
"Hay veces en que es necesario mover las importaciones a una función o clase "
"para evitar problemas de importaciones circulares.  Gordon McMillan dice:"

#: ../Doc/faq/programming.rst:312
msgid ""
"Circular imports are fine where both modules use the \"import <module>\" "
"form of import.  They fail when the 2nd module wants to grab a name out of "
"the first (\"from module import name\") and the import is at the top level.  "
"That's because names in the 1st are not yet available, because the first "
"module is busy importing the 2nd."
msgstr ""
"No hay problema con las importaciones circulares cuando ambos módulos usan "
"la forma de importación \"import <module>\".  Fallará cuando el segundo "
"módulo quiera coger un nombre del primer módulo (\"from module import name"
"\") y la importación se encuentre en el nivel superior.  Esto sucede porque "
"los nombres en el primero todavía no se encuentran disponibles debido a que "
"el primer módulo se encuentra ocupado importando al segundo."

#: ../Doc/faq/programming.rst:318
msgid ""
"In this case, if the second module is only used in one function, then the "
"import can easily be moved into that function.  By the time the import is "
"called, the first module will have finished initializing, and the second "
"module can do its import."
msgstr ""
"En este caso, si el segundo módulo se usa solamente desde una función, la "
"importación se puede mover de forma sencilla dentro de la función. En el "
"momento en que se invoca a la importación el primer módulo habrá terminado "
"de inicializarse y el segundo módulo podrá hacer la importación."

#: ../Doc/faq/programming.rst:323
msgid ""
"It may also be necessary to move imports out of the top level of code if "
"some of the modules are platform-specific.  In that case, it may not even be "
"possible to import all of the modules at the top of the file.  In this case, "
"importing the correct modules in the corresponding platform-specific code is "
"a good option."
msgstr ""
"También podría ser necesario mover importaciones fuera del nivel superior "
"del código si alguno de loa módulos son específicos a la plataforma. En ese "
"caso podría, incluso, no ser posible importar todos los módulos en la parte "
"superior del fichero. Para esos casos, la importación correcta de los "
"módulos en el código correspondiente específico de la plataforma es una "
"buena opción."

#: ../Doc/faq/programming.rst:328
msgid ""
"Only move imports into a local scope, such as inside a function definition, "
"if it's necessary to solve a problem such as avoiding a circular import or "
"are trying to reduce the initialization time of a module.  This technique is "
"especially helpful if many of the imports are unnecessary depending on how "
"the program executes.  You may also want to move imports into a function if "
"the modules are only ever used in that function.  Note that loading a module "
"the first time may be expensive because of the one time initialization of "
"the module, but loading a module multiple times is virtually free, costing "
"only a couple of dictionary lookups.  Even if the module name has gone out "
"of scope, the module is probably available in :data:`sys.modules`."
msgstr ""
"Solo debes mover importaciones a un ámbito de aplicación local, como dentro "
"de la definición de una función, si es necesario resolver problemas como una "
"importación circular o al intentar reducir el tiempo de inicialización de un "
"módulo. Esta técnica es especialmente útil si muchas de las importaciones no "
"son necesarias dependiendo de cómo se ejecute el programa. También podrías "
"mover importaciones a una función si los módulos solo se usan dentro de esa "
"función. Nótese que la primera carga de un módulo puede ser costosa debido "
"al tiempo necesario para la inicialización del módulo,pero la carga de un "
"módulo múltiples veces está prácticamente libre de coste ya que solo es "
"necesario hacer búsquedas en un diccionario. Incluso si el nombre del módulo "
"ha salido del ámbito de aplicación el módulo se encuentre, probablemente, "
"en :data:`sys.modules`."

#: ../Doc/faq/programming.rst:341
msgid "Why are default values shared between objects?"
msgstr "¿Por qué los valores por defecto se comparten entre objetos?"

#: ../Doc/faq/programming.rst:343
msgid ""
"This type of bug commonly bites neophyte programmers.  Consider this "
"function::"
msgstr ""
"Este tipo de error golpea a menudo a programadores novatos. Considera esta "
"función::"

#: ../Doc/faq/programming.rst:350
msgid ""
"The first time you call this function, ``mydict`` contains a single item.  "
"The second time, ``mydict`` contains two items because when ``foo()`` begins "
"executing, ``mydict`` starts out with an item already in it."
msgstr ""
"La primera vez que llamas a esta función, ``mydict`` solamente contiene un "
"único elemento. La segunda vez, ``mydict`` contiene dos elementos debido a "
"que cuando comienza la ejecución de ``foo()``, ``mydict`` comienza "
"conteniendo un elemento de partida."

#: ../Doc/faq/programming.rst:354
msgid ""
"It is often expected that a function call creates new objects for default "
"values. This is not what happens. Default values are created exactly once, "
"when the function is defined.  If that object is changed, like the "
"dictionary in this example, subsequent calls to the function will refer to "
"this changed object."
msgstr ""
"A menudo se esperaría que una invocación a una función cree nuevos objetos "
"para valores por defecto. Eso no es lo que realmente sucede. Los valores por "
"defecto se crean exactamente una sola vez, cuando se define la función. Se "
"se cambia el objeto, como el diccionario en este ejemplo, posteriores "
"invocaciones a la función estarán referidas al objeto cambiado."

#: ../Doc/faq/programming.rst:359
msgid ""
"By definition, immutable objects such as numbers, strings, tuples, and "
"``None``, are safe from change. Changes to mutable objects such as "
"dictionaries, lists, and class instances can lead to confusion."
msgstr ""
"Por definición, los objetos inmutables como números, cadenas, tuplas y "
"``None`` están asegurados frente al cambio. Cambios en objetos mutables como "
"diccionarios, listas e instancias de clase pueden llevar a confusión."

#: ../Doc/faq/programming.rst:363
msgid ""
"Because of this feature, it is good programming practice to not use mutable "
"objects as default values.  Instead, use ``None`` as the default value and "
"inside the function, check if the parameter is ``None`` and create a new "
"list/dictionary/whatever if it is.  For example, don't write::"
msgstr ""
"Debido a esta característica es una buena práctica de programación el no "
"usar valores mutables como valores por defecto. En su lugar usa ``None`` "
"como valor por defecto dentro de la función, comprueba si el parámetro es "
"``None`` y crea una nueva lista/un nuevo diccionario/cualquier otras cosa "
"que necesites.  Por ejemplo, no escribas::"

#: ../Doc/faq/programming.rst:371
msgid "but::"
msgstr "pero::"

#: ../Doc/faq/programming.rst:377
msgid ""
"This feature can be useful.  When you have a function that's time-consuming "
"to compute, a common technique is to cache the parameters and the resulting "
"value of each call to the function, and return the cached value if the same "
"value is requested again.  This is called \"memoizing\", and can be "
"implemented like this::"
msgstr ""
"Esta característica puede ser útil. Cuando tienes una función que es muy "
"costosa de ejecutar, una técnica común es *cachear* sus parámetros y el "
"valor resultante de cada invocación a la función y devolver el valor "
"*cacheado* si se solicita nuevamente el mismo valor.  A esto se le llama "
"\"memoizing\" y se puede implementar de la siguiente forma::"

#: ../Doc/faq/programming.rst:392
msgid ""
"You could use a global variable containing a dictionary instead of the "
"default value; it's a matter of taste."
msgstr ""
"Podrías usar una variable global conteniendo un diccionario en lugar de un "
"valor por defecto; es una cuestión de gustos."

#: ../Doc/faq/programming.rst:397
msgid ""
"How can I pass optional or keyword parameters from one function to another?"
msgstr "¿Cómo puedo pasar parámetros clave u opcionales de una función a otra?"

#: ../Doc/faq/programming.rst:399
msgid ""
"Collect the arguments using the ``*`` and ``**`` specifiers in the "
"function's parameter list; this gives you the positional arguments as a "
"tuple and the keyword arguments as a dictionary.  You can then pass these "
"arguments when calling another function by using ``*`` and ``**``::"
msgstr ""
"Recopila los argumentos usando los especificadores ``*`` y ``**`` "
"especificadores en la lista de parámetros de la función; esto te proporciona "
"los argumentos posicionales como una tupla y los argumentos con palabras "
"clave como un diccionario.  Puedes, entonces, pasar estos argumentos cuando "
"invoques a otra función usando ``*`` y ``**``::"

#: ../Doc/faq/programming.rst:418
msgid "What is the difference between arguments and parameters?"
msgstr "¿Cuál es la diferencia entre argumentos y parámetros?"

#: ../Doc/faq/programming.rst:420
msgid ""
":term:`Parameters <parameter>` are defined by the names that appear in a "
"function definition, whereas :term:`arguments <argument>` are the values "
"actually passed to a function when calling it.  Parameters define what types "
"of arguments a function can accept.  For example, given the function "
"definition::"
msgstr ""
":term:`Parámetros <parameter>` se definen mediante los nombres que aparecen "
"en la definición de una función mientras que :term:`argumentos <argument>` "
"son los valores que se pasan a la función cuando la invocamos.  Los "
"Parametros definen qué tipos de argumentos puede aceptar una función.  por "
"ejemplo, dada la definición de la función::"

#: ../Doc/faq/programming.rst:428
msgid ""
"*foo*, *bar* and *kwargs* are parameters of ``func``.  However, when calling "
"``func``, for example::"
msgstr ""
"*foo*, *bar* y *kwargs* son parámetros de ``func``.  Sin embargo, cuando "
"invocamos a ``func``, por ejemplo::"

#: ../Doc/faq/programming.rst:433
msgid "the values ``42``, ``314``, and ``somevar`` are arguments."
msgstr "los valores ``42``, ``314`` y ``somevar`` son argumentos."

#: ../Doc/faq/programming.rst:437
msgid "Why did changing list 'y' also change list 'x'?"
msgstr "¿Por qué cambiando la lista 'y' cambia, también, la lista 'x'?"

#: ../Doc/faq/programming.rst:439
msgid "If you wrote code like::"
msgstr "Si escribes código como::"

#: ../Doc/faq/programming.rst:449
msgid ""
"you might be wondering why appending an element to ``y`` changed ``x`` too."
msgstr ""
"te estarás preguntando porque añadir un elemento a ``y`` ha cambiado también "
"a ``x``."

#: ../Doc/faq/programming.rst:451
msgid "There are two factors that produce this result:"
msgstr "Hay dos factores que provocan este resultado:"

#: ../Doc/faq/programming.rst:453
msgid ""
"Variables are simply names that refer to objects.  Doing ``y = x`` doesn't "
"create a copy of the list -- it creates a new variable ``y`` that refers to "
"the same object ``x`` refers to.  This means that there is only one object "
"(the list), and both ``x`` and ``y`` refer to it."
msgstr ""
"Las variables son simplemente nombres que referencian a objetos.  Haciendo "
"``y = x`` no crea una copia de la lista -- crea una nueva variable ``y`` que "
"referencia al mismo objeto al que referencia ``x`` .  Esto significa que "
"solo existe un objeto (la lista) y tanto ``x`` como ``y`` hacen referencia "
"al mismo."

#: ../Doc/faq/programming.rst:457
msgid ""
"Lists are :term:`mutable`, which means that you can change their content."
msgstr ""
"Las listas son :term:`mutable`, lo que significa que puedes cambiar su "
"contenido."

#: ../Doc/faq/programming.rst:459
msgid ""
"After the call to :meth:`~list.append`, the content of the mutable object "
"has changed from ``[]`` to ``[10]``.  Since both the variables refer to the "
"same object, using either name accesses the modified value ``[10]``."
msgstr ""
"Después de la invocación a :meth:`~list.append`, el contenido del objeto "
"mutable ha cambiado de ``[]`` a``[10]``.  Ya que ambas variables referencian "
"al mismo objeto, el usar cualquiera de los nombres accederá al valor "
"modificado ``[10]``."

#: ../Doc/faq/programming.rst:463
msgid "If we instead assign an immutable object to ``x``::"
msgstr "Si, por otra parte, asignamos un objeto inmutable a ``x``::"

#: ../Doc/faq/programming.rst:473
msgid ""
"we can see that in this case ``x`` and ``y`` are not equal anymore.  This is "
"because integers are :term:`immutable`, and when we do ``x = x + 1`` we are "
"not mutating the int ``5`` by incrementing its value; instead, we are "
"creating a new object (the int ``6``) and assigning it to ``x`` (that is, "
"changing which object ``x`` refers to).  After this assignment we have two "
"objects (the ints ``6`` and ``5``) and two variables that refer to them "
"(``x`` now refers to ``6`` but ``y`` still refers to ``5``)."
msgstr ""
"podemos ver que ``x`` e ``y`` ya no son iguales.  Esto es debido a que los "
"enteros son :term:`immutable`, y cuando hacemos ``x = x + 1`` no estamos "
"mutando el entero ``5`` incrementando su valor; en su lugar, estamos creando "
"un nuevo objeto (el entero ``6``) y se lo asignamos a ``x`` (esto es, "
"cambiando el objeto al cual referencia ``x``).  Después de esta asignación "
"tenemos dos objetos (los enteros ``6`` y ``5``) y dos variables que "
"referencian a ellos (``x`` ahora referencia a  ``6`` pero ``y`` todavía "
"referencia a ``5``)."

#: ../Doc/faq/programming.rst:481
msgid ""
"Some operations (for example ``y.append(10)`` and ``y.sort()``) mutate the "
"object, whereas superficially similar operations (for example ``y = y + "
"[10]`` and ``sorted(y)``) create a new object.  In general in Python (and in "
"all cases in the standard library) a method that mutates an object will "
"return ``None`` to help avoid getting the two types of operations confused.  "
"So if you mistakenly write ``y.sort()`` thinking it will give you a sorted "
"copy of ``y``, you'll instead end up with ``None``, which will likely cause "
"your program to generate an easily diagnosed error."
msgstr ""
"Algunas operaciones (por ejemplo ``y.append(10)`` y ``y.sort()``) mutaa al "
"objeto mientras que operaciones que podrían parecer similares (por ejemplo "
"``y = y + [10]`` y ``sorted(y)``) crean un nuevo objeto.  En general, en "
"Python (y en todo momento en la biblioteca estándar) un método que muta un "
"objeto devolverá ``None`` para evitar tener dos tipos de operaciones que "
"puedan ser confusas.  Por tanto, si escribes accidentalmente ``y.sort()`` "
"pensando que te devolverá una copia ordenadade ``y``, obtendrás, en su "
"lugar, ``None``, lo cual ayudará a que tu programa genera un error que pueda "
"ser diagnosticado fácilmente."

#: ../Doc/faq/programming.rst:490
msgid ""
"However, there is one class of operations where the same operation sometimes "
"has different behaviors with different types:  the augmented assignment "
"operators.  For example, ``+=`` mutates lists but not tuples or ints "
"(``a_list += [1, 2, 3]`` is equivalent to ``a_list.extend([1, 2, 3])`` and "
"mutates ``a_list``, whereas ``some_tuple += (1, 2, 3)`` and ``some_int += "
"1`` create new objects)."
msgstr ""
"Sin embargo, existe una clase de operaciones en las cuales la misma "
"operación tiene, a veces, distintos comportamientos con diferentes tipos:  "
"los operadores de asignación aumentada.  Por ejemplo, ``+=`` muta listas "
"pero no tuplas o enteros (``a_list += [1, 2, 3]`` es equivalente a ``a_list."
"extend([1, 2, 3])`` y muta ``a_list``, mientras que ``some_tuple += (1, 2, "
"3)`` y ``some_int += 1`` crea nuevos objetos)."

#: ../Doc/faq/programming.rst:497
msgid "In other words:"
msgstr "En otras palabras:"

#: ../Doc/faq/programming.rst:499
msgid ""
"If we have a mutable object (:class:`list`, :class:`dict`, :class:`set`, "
"etc.), we can use some specific operations to mutate it and all the "
"variables that refer to it will see the change."
msgstr ""
"Si tenemos un objeto mutable (:class:`list`, :class:`dict`, :class:`set`, "
"etc.), podemos usar algunas operaciones específicas para mutarlo y todas las "
"variables que referencian al mismo verán el cambio reflejado."

#: ../Doc/faq/programming.rst:502
msgid ""
"If we have an immutable object (:class:`str`, :class:`int`, :class:`tuple`, "
"etc.), all the variables that refer to it will always see the same value, "
"but operations that transform that value into a new value always return a "
"new object."
msgstr ""
"Si tenemos un objeto immutable (:class:`str`, :class:`int`, :class:`tuple`, "
"etc.), todas las variables que referencian al mismo verán siempre el mismo "
"valor pero las operaciones que transforman ese valor en un nuevo valor "
"siempre devuelve un nuevo objeto."

#: ../Doc/faq/programming.rst:507
msgid ""
"If you want to know if two variables refer to the same object or not, you "
"can use the :keyword:`is` operator, or the built-in function :func:`id`."
msgstr ""
"Si deseas saber si dos variables referencian o no al mismo objeto podrías "
"usar el operador :keyword:`is` o la función incorporada :func:`id`."

#: ../Doc/faq/programming.rst:512
msgid "How do I write a function with output parameters (call by reference)?"
msgstr ""
"¿Cómo pueo escribir una función sin parámetros (invocación mediante "
"referencia)?"

#: ../Doc/faq/programming.rst:514
msgid ""
"Remember that arguments are passed by assignment in Python.  Since "
"assignment just creates references to objects, there's no alias between an "
"argument name in the caller and callee, and so no call-by-reference per se.  "
"You can achieve the desired effect in a number of ways."
msgstr ""
"Recuerda que los argumentos son pasados mediante asignación en Python.  Ya "
"que las asignaciones simplemente crean referencias a objetos, no hay alias "
"entre el nombre de un argumento en el invocador y el invocado y, por tanto, "
"no hay invocación por referencia per se.  Puedes obtener el mismo efecto "
"deseado de formas distintas."

#: ../Doc/faq/programming.rst:519
msgid "By returning a tuple of the results::"
msgstr "Mediante la devolución de una tupla de resultados::"

#: ../Doc/faq/programming.rst:530
msgid "This is almost always the clearest solution."
msgstr "Esta es, casi siempre, la solución más clara."

#: ../Doc/faq/programming.rst:532
msgid ""
"By using global variables.  This isn't thread-safe, and is not recommended."
msgstr ""
"Mediante el uso de variables globales.  No es thread-safe y no se recomienda."

#: ../Doc/faq/programming.rst:534
msgid "By passing a mutable (changeable in-place) object::"
msgstr "Pasando un objeto mutable (intercambiable en el mismo sitio)::"

#: ../Doc/faq/programming.rst:544
msgid "By passing in a dictionary that gets mutated::"
msgstr "Pansado un diccionario que muta::"

#: ../Doc/faq/programming.rst:554
msgid "Or bundle up values in a class instance::"
msgstr "O empaquetar valores en una instancia de clase::"

#: ../Doc/faq/programming.rst:570
msgid "There's almost never a good reason to get this complicated."
msgstr "Casi nunca existe una buena razón para hacer esto tan complicado."

#: ../Doc/faq/programming.rst:572
msgid "Your best choice is to return a tuple containing the multiple results."
msgstr ""
"Tu mejor opción es devolver una tupla que contenga los múltiples resultados."

#: ../Doc/faq/programming.rst:576
msgid "How do you make a higher order function in Python?"
msgstr "¿Cómo se puede hacer una función de orden superior en Python?"

#: ../Doc/faq/programming.rst:578
msgid ""
"You have two choices: you can use nested scopes or you can use callable "
"objects. For example, suppose you wanted to define ``linear(a,b)`` which "
"returns a function ``f(x)`` that computes the value ``a*x+b``.  Using nested "
"scopes::"
msgstr ""
"Tienes dos opciones: puedes usar ámbitos de aplicación anidados o puedes "
"usar objetos invocables. Por ejemplo, supón que querías definir ``linear(a,"
"b)`` que devuelve una función ``f(x)`` que calcula el valor ``a*x+b``.  Usar "
"ámbitos de aplicación anidados::"

#: ../Doc/faq/programming.rst:587
msgid "Or using a callable object::"
msgstr "O usar un objeto invocable::"

#: ../Doc/faq/programming.rst:597
msgid "In both cases, ::"
msgstr "En ambos casos, ::"

#: ../Doc/faq/programming.rst:601
msgid "gives a callable object where ``taxes(10e6) == 0.3 * 10e6 + 2``."
msgstr "nos da un objeto invocable donde ``taxes(10e6) == 0.3 * 10e6 + 2``."

#: ../Doc/faq/programming.rst:603
msgid ""
"The callable object approach has the disadvantage that it is a bit slower "
"and results in slightly longer code.  However, note that a collection of "
"callables can share their signature via inheritance::"
msgstr ""
"El enfoque del objeto invocable tiene la desventaja que es un ligeramente "
"más lento y el resultado es un código levemente más largo.  Sin embargo, "
"destacar que una colección de invocables pueden compartirsu firma vía "
"herencia::"

#: ../Doc/faq/programming.rst:612
msgid "Object can encapsulate state for several methods::"
msgstr "Los objetos pueden encapsular el estado de varios métodos::"

#: ../Doc/faq/programming.rst:630
msgid ""
"Here ``inc()``, ``dec()`` and ``reset()`` act like functions which share the "
"same counting variable."
msgstr ""
"Aquí ``inc()``, ``dec()`` y ``reset()`` se comportan como funciones las "
"cuales comparten la misma variable de conteo."

#: ../Doc/faq/programming.rst:635
msgid "How do I copy an object in Python?"
msgstr "¿Cómo copio un objeto en Python?"

#: ../Doc/faq/programming.rst:637
msgid ""
"In general, try :func:`copy.copy` or :func:`copy.deepcopy` for the general "
"case. Not all objects can be copied, but most can."
msgstr ""
"En general, prueba :func:`copy.copy` o :func:`copy.deepcopy` para el caso "
"general. No todos los objetos se pueden copiat pero la mayoría sí que pueden "
"copiarse."

#: ../Doc/faq/programming.rst:640
msgid ""
"Some objects can be copied more easily.  Dictionaries have a :meth:`~dict."
"copy` method::"
msgstr ""
"Algunas objetos se pueden copiar de forma más sencilla. Los diccionarios "
"disponen de un método :meth:`~dict.copy`::"

#: ../Doc/faq/programming.rst:645
msgid "Sequences can be copied by slicing::"
msgstr "Las secuencias se pueden copiar usando un rebanado::"

#: ../Doc/faq/programming.rst:651
msgid "How can I find the methods or attributes of an object?"
msgstr "¿Cómo puedo encontrar los métodos o atributos de un objeto?"

#: ../Doc/faq/programming.rst:653
msgid ""
"For an instance x of a user-defined class, ``dir(x)`` returns an "
"alphabetized list of the names containing the instance attributes and "
"methods and attributes defined by its class."
msgstr ""
"Para la instancia x de una clase definida por el usuario, ``dir(x)`` "
"devuelve una lista de nombres ordenados alfabéticamente que contiene los "
"atributos y métodos de la instancia y los atributos definidos mediante su "
"calse."

#: ../Doc/faq/programming.rst:659
msgid "How can my code discover the name of an object?"
msgstr "¿Cómo puedo descubrir el nombre de un objeto?"

#: ../Doc/faq/programming.rst:661
msgid ""
"Generally speaking, it can't, because objects don't really have names. "
"Essentially, assignment always binds a name to a value; the same is true of "
"``def`` and ``class`` statements, but in that case the value is a callable. "
"Consider the following code::"
msgstr ""
"Hablando de forma general no podrían puesto que los objetos no disponen, "
"realmente, de un nombre. Esencialmente, las asignaciones relacionan un "
"nombre con su valor; Lo mismo se cumple con las declaraciones ``def`` y "
"``class`` pero, en este caso, el valor es un invocable. Considera el "
"siguiente código::"

#: ../Doc/faq/programming.rst:677
msgid ""
"Arguably the class has a name: even though it is bound to two names and "
"invoked through the name B the created instance is still reported as an "
"instance of class A.  However, it is impossible to say whether the "
"instance's name is a or b, since both names are bound to the same value."
msgstr ""
"Podría decirse que la clase tiene un nombre: aunque está ligada a dos "
"nombres y se invoca a través del nombre B, la instancia creada se sigue "
"reportando como una instancia de la clase A. Sin embargo, es imposible decir "
"si el nombre de la instancia es a o b, ya que ambos nombres están ligados al "
"mismo valor."

#: ../Doc/faq/programming.rst:682
msgid ""
"Generally speaking it should not be necessary for your code to \"know the "
"names\" of particular values. Unless you are deliberately writing "
"introspective programs, this is usually an indication that a change of "
"approach might be beneficial."
msgstr ""
"En términos generales, no debería ser necesario que tu código \"conozca los "
"nombres\" de determinados valores. A menos que estés escribiendo "
"deliberadamente programas introspectivos, esto suele ser una indicación de "
"que un cambio de enfoque podría ser beneficioso."

#: ../Doc/faq/programming.rst:687
msgid ""
"In comp.lang.python, Fredrik Lundh once gave an excellent analogy in answer "
"to this question:"
msgstr ""
"En comp.lang.python, Fredrik Lundh proporcionó una vez una excelente "
"analogía en respuesta a esta pregunta:"

#: ../Doc/faq/programming.rst:690
msgid ""
"The same way as you get the name of that cat you found on your porch: the "
"cat (object) itself cannot tell you its name, and it doesn't really care -- "
"so the only way to find out what it's called is to ask all your neighbours "
"(namespaces) if it's their cat (object)..."
msgstr ""
"De la misma forma que obtienes el nombre de ese gato que te has encontrado "
"en tu porche el propio gato (objeto) no te puede indicar su nombre y, "
"realmente, no importa -- por tanto, la única forma de encontrar cómo se "
"llama sería preguntando a todos los vecinos (espacios de nombres) si es su "
"gato (objeto)..."

#: ../Doc/faq/programming.rst:695
msgid ""
"....and don't be surprised if you'll find that it's known by many names, or "
"no name at all!"
msgstr ""
"...y no te sorprendas si encuentras que se le conoce mediante diferentes "
"nombres o ¡nadie conoce su nombre!"

#: ../Doc/faq/programming.rst:700
msgid "What's up with the comma operator's precedence?"
msgstr "¿Qué ocurre con la precedencia del operador coma?"

#: ../Doc/faq/programming.rst:702
msgid "Comma is not an operator in Python.  Consider this session::"
msgstr "La coma no es un operador en Python. Considera la sesión::"

#: ../Doc/faq/programming.rst:707
msgid ""
"Since the comma is not an operator, but a separator between expressions the "
"above is evaluated as if you had entered::"
msgstr ""
"Debido a que la coma no es un operador sino un  separador entre expresiones "
"lo anterior se evalue como se ha introducido::"

#: ../Doc/faq/programming.rst:712
msgid "not::"
msgstr "no::"

#: ../Doc/faq/programming.rst:716
msgid ""
"The same is true of the various assignment operators (``=``, ``+=`` etc).  "
"They are not truly operators but syntactic delimiters in assignment "
"statements."
msgstr ""
"Lo mismo sucede con varios operadores de asignación (``=``, ``+=``, etc).  "
"No son realmente operadores sino delimitadores sintácticos en declaraciones "
"de asignación."

#: ../Doc/faq/programming.rst:721
msgid "Is there an equivalent of C's \"?:\" ternary operator?"
msgstr "¿Existe un equivalente al operador ternario de C \"?:\"?"

#: ../Doc/faq/programming.rst:723
msgid "Yes, there is. The syntax is as follows::"
msgstr "Sí, existe. La sintaxis es como sigue::"

#: ../Doc/faq/programming.rst:730
msgid ""
"Before this syntax was introduced in Python 2.5, a common idiom was to use "
"logical operators::"
msgstr ""
"Antes de que esta sintaxis se introdujera en Python 2.5 una expresión común "
"fue el uso de operadores lógicos::"

#: ../Doc/faq/programming.rst:735
msgid ""
"However, this idiom is unsafe, as it can give wrong results when *on_true* "
"has a false boolean value.  Therefore, it is always better to use the ``... "
"if ... else ...`` form."
msgstr ""
"Sin embargo, esa expresión no es segura ya que puede devolver valores "
"erróneos cuando *on_true* tiene un valor booleano falso.  Por tanto, siempre "
"es mejor usar la forma ``... if ... else ...``."

#: ../Doc/faq/programming.rst:741
msgid "Is it possible to write obfuscated one-liners in Python?"
msgstr ""
"¿Es posible escribir expresiones en una línea de forma ofuscada en Python?"

#: ../Doc/faq/programming.rst:743
msgid ""
"Yes.  Usually this is done by nesting :keyword:`lambda` within :keyword:`!"
"lambda`.  See the following three examples, due to Ulf Bartelt::"
msgstr ""
"Sí.  Normalmente se puede hacer anidando :keyword:`lambda` dentro de :"
"keyword:`!lambda`.  Examina los siguientes tres ejemplos, creados por Ulf "
"Bartelt::"

#: ../Doc/faq/programming.rst:770
msgid "Don't try this at home, kids!"
msgstr "¡No probéis esto en casa, personitas!"

#: ../Doc/faq/programming.rst:776
msgid "What does the slash(/) in the parameter list of a function mean?"
msgstr ""
"¿Qué hace el  *slash* (/) en medio de la lista de parámetros de una función?"

#: ../Doc/faq/programming.rst:778
msgid ""
"A slash in the argument list of a function denotes that the parameters prior "
"to it are positional-only.  Positional-only parameters are the ones without "
"an externally-usable name.  Upon calling a function that accepts positional-"
"only parameters, arguments are mapped to parameters based solely on their "
"position. For example, :func:`divmod` is a function that accepts positional-"
"only parameters. Its documentation looks like this::"
msgstr ""
"Un *slash* en la lista de argumentos de una función denota que los "
"parámetros previos al mismo son únicamente posicionales.  Parámetros "
"únicamente posicionales son aquellos cuyos nombres no son usabels "
"internamente.  Mediante la llamada a una función que acepta parámetros "
"únicamente posicionales, los argumentos se mapean a parámetros basados "
"únicamente en su posición. Por ejemplo, :func:`pow` es una función que "
"acepta parámetros únicamente posicionales. Su documentación es de la "
"siguiente forma::"

#: ../Doc/faq/programming.rst:791
msgid ""
"The slash at the end of the parameter list means that both parameters are "
"positional-only. Thus, calling :func:`divmod` with keyword arguments would "
"lead to an error::"
msgstr ""
"El *slash* al final de la lista de parámetros indica que los tres parámetros "
"son únicamente posicionales. Por tanto, invocar a  :func:`pow` con "
"argumentos con palabra clave podría derivar en un error::"

<<<<<<< HEAD
#: ../Doc/faq/programming.rst:800
msgid ""
"Note that as of this writing this is only documentational and no valid "
"syntax in Python, although there is :pep:`570`, which proposes a syntax for "
"position-only parameters in Python."
msgstr ""
"Nótese que, en el momento de escribir esto, esto es solo una documentación y "
"no es sintaxis válida en  Python, auqnue existe el :pep:`570`, el cual "
"propone una sintaxis para parámetros únicamente de posición en Python."

#: ../Doc/faq/programming.rst:806
=======
#: ../Doc/faq/programming.rst:802
>>>>>>> 54b405bf
msgid "Numbers and strings"
msgstr "Números y cadenas"

#: ../Doc/faq/programming.rst:805
msgid "How do I specify hexadecimal and octal integers?"
msgstr "¿Cómo puedo especificar enteros hexadecimales y octales?"

#: ../Doc/faq/programming.rst:807
msgid ""
"To specify an octal digit, precede the octal value with a zero, and then a "
"lower or uppercase \"o\".  For example, to set the variable \"a\" to the "
"octal value \"10\" (8 in decimal), type::"
msgstr ""
"Para especificar un dígito octal, prefija el valor octal con un cero y una "
"\"o\" en minúscula o mayúscula.  Por ejemplo, para definir la variable \"a\" "
"con el valor octal \"10\" (8 en decimal), escribe::"

#: ../Doc/faq/programming.rst:815
msgid ""
"Hexadecimal is just as easy.  Simply precede the hexadecimal number with a "
"zero, and then a lower or uppercase \"x\".  Hexadecimal digits can be "
"specified in lower or uppercase.  For example, in the Python interpreter::"
msgstr ""
"Un hexadecimal es igual de simple.  Simplemente añade un cero y una \"x\", "
"en minúscula o mayúscula, antes del número hexadecimal . Los dígitos "
"hexadecimales se pueden especificar en minúsculas o mayúsculas.  Por "
"ejemplo, en el intérprete de Python::"

#: ../Doc/faq/programming.rst:828
msgid "Why does -22 // 10 return -3?"
msgstr "¿Por qué -22 // 10 devuelve -3?"

#: ../Doc/faq/programming.rst:830
msgid ""
"It's primarily driven by the desire that ``i % j`` have the same sign as "
"``j``. If you want that, and also want::"
msgstr ""
"Es debido, principalmente al deseo que ``i % j`` tenga el mismo signo que "
"``j``. Si quieres eso y, además, quieres::"

#: ../Doc/faq/programming.rst:835
msgid ""
"then integer division has to return the floor.  C also requires that "
"identity to hold, and then compilers that truncate ``i // j`` need to make "
"``i % j`` have the same sign as ``i``."
msgstr ""
"entonces la división entera debe devolver el valor base más bajo.  C también "
"requiere que esa esa identidad se mantenga de tal forma que cuando los "
"compiladores truncan ``i // j`` nacesitan que ``i % j`` tenga el mismo signo "
"que ``i``."

#: ../Doc/faq/programming.rst:839
msgid ""
"There are few real use cases for ``i % j`` when ``j`` is negative.  When "
"``j`` is positive, there are many, and in virtually all of them it's more "
"useful for ``i % j`` to be ``>= 0``.  If the clock says 10 now, what did it "
"say 200 hours ago?  ``-190 % 12 == 2`` is useful; ``-190 % 12 == -10`` is a "
"bug waiting to bite."
msgstr ""
"Existen unos pocos casos para ``i % j`` cuando ``j`` es negativo.  Cuando "
"``j`` es positivo, existen muchos casos y, virtualmente, en todos ellos es "
"más útil para ``i % j`` que sea ``>= 0``.  Si el reloj dice que ahora son "
"las 10, ¿qué dijo hace 200 horas?  ``-190 % 12 == 2`` es útil; ``-190 % 12 "
"== -10`` es un error listo para morderte."

#: ../Doc/faq/programming.rst:847
msgid "How do I convert a string to a number?"
msgstr "¿Cómo convierto una cadena a un número?"

#: ../Doc/faq/programming.rst:849
msgid ""
"For integers, use the built-in :func:`int` type constructor, e.g. "
"``int('144') == 144``.  Similarly, :func:`float` converts to floating-point, "
"e.g. ``float('144') == 144.0``."
msgstr ""
"Para enteros puedes usar la función incorporada constructor de tipos :func:"
"`int`, e.g. ``int('144') == 144``.  De forma similar, :func:`float` "
"convierte a un número de coma flotante, e.g. ``float('144') == 144.0``."

#: ../Doc/faq/programming.rst:853
msgid ""
"By default, these interpret the number as decimal, so that ``int('0144') == "
"144`` and ``int('0x144')`` raises :exc:`ValueError`. ``int(string, base)`` "
"takes the base to convert from as a second optional argument, so "
"``int('0x144', 16) == 324``.  If the base is specified as 0, the number is "
"interpreted using Python's rules: a leading '0o' indicates octal, and '0x' "
"indicates a hex number."
msgstr ""
"Por defecto, estas interpretan el número como decimal de tal forma que "
"``int('0144') == 144`` y ``int('0x144')`` lanzará :exc:`ValueError`. "
"``int(string, base)`` toma la base para convertirlo desde un segundo "
"parámetro opcional, por tanto ``int('0x144', 16) == 324``.  Si la base se "
"especifica como  0, el número se interpreta usando las reglas de Python's "
"rules: un prefijo '0o' indica octal y un prefijo '0x' indica un número "
"hexadecimal."

#: ../Doc/faq/programming.rst:859
msgid ""
"Do not use the built-in function :func:`eval` if all you need is to convert "
"strings to numbers.  :func:`eval` will be significantly slower and it "
"presents a security risk: someone could pass you a Python expression that "
"might have unwanted side effects.  For example, someone could pass "
"``__import__('os').system(\"rm -rf $HOME\")`` which would erase your home "
"directory."
msgstr ""
"No uses la función incorporada :func:`eval` si todo lo que necesitas es "
"convertir cadenas a números.  :func:`eval` será considerablemente más lento "
"y presenta riesgos de seguridad: cualquiera podría introducir una exoresión "
"Python que presentara efectos indeseados.  Por ejemplo, alguien podría "
"pasar``__import__('os').system(\"rm -rf $HOME\")`` lo cual borraría el "
"directorio home al completo."

#: ../Doc/faq/programming.rst:866
msgid ""
":func:`eval` also has the effect of interpreting numbers as Python "
"expressions, so that e.g. ``eval('09')`` gives a syntax error because Python "
"does not allow leading '0' in a decimal number (except '0')."
msgstr ""
":func:`eval` también tiene el efecto de interpretar números como expresiones "
"Python , de tal forma que e.g. ``eval('09')`` dará un error de sintaxis "
"porque Python no permite un '0' inicial en un número decimal (excepto '0')."

#: ../Doc/faq/programming.rst:872
msgid "How do I convert a number to a string?"
msgstr "¿Cómo puedo convertir un número a una cadena?"

#: ../Doc/faq/programming.rst:874
msgid ""
"To convert, e.g., the number 144 to the string '144', use the built-in type "
"constructor :func:`str`.  If you want a hexadecimal or octal representation, "
"use the built-in functions :func:`hex` or :func:`oct`.  For fancy "
"formatting, see the :ref:`f-strings` and :ref:`formatstrings` sections, e.g. "
"``\"{:04d}\".format(144)`` yields ``'0144'`` and ``\"{:.3f}\"."
"format(1.0/3.0)`` yields ``'0.333'``."
msgstr ""
"Para convertir, e.g., el número 144 a la cadena '144', usa el constructor de "
"tipos incorporado :func:`str`.  Si deseas una representación hexadecimal o "
"octal usa la función incorporada :func:`hex` o :func:`oct`.  Para un "
"formateado elaborado puedes ver las secciones de :ref:`f-strings` y :ref:"
"`formatstrings`, e.g. ``\"{:04d}\".format(144)`` produce ``'0144'`` y ``"
"\"{:.3f}\".format(1.0/3.0)`` produce ``'0.333'``."

#: ../Doc/faq/programming.rst:883
msgid "How do I modify a string in place?"
msgstr "¿Cómo puedo modificar una cadena en el mismo lugar?"

#: ../Doc/faq/programming.rst:885
msgid ""
"You can't, because strings are immutable.  In most situations, you should "
"simply construct a new string from the various parts you want to assemble it "
"from.  However, if you need an object with the ability to modify in-place "
"unicode data, try using an :class:`io.StringIO` object or the :mod:`array` "
"module::"
msgstr ""
"No puedes debido a que las cadenas son inmutables.  En la mayoría de "
"situaciones solo deberías crear una nueva cadena a partir de varias partes "
"que quieras usar para crearla.  Sin embargo, si necesitas un objeto con la "
"habilidad de modificar en el mismo lugar datos unicode prueba usando el "
"objeto :class:`io.StringIO` o el módulo :mod:`array`::"

#: ../Doc/faq/programming.rst:915
msgid "How do I use strings to call functions/methods?"
msgstr "¿Cómo puedo usar cadenas para invocar funciones/métodos?"

#: ../Doc/faq/programming.rst:917
msgid "There are various techniques."
msgstr "Existen varias técnicas."

#: ../Doc/faq/programming.rst:919
msgid ""
"The best is to use a dictionary that maps strings to functions.  The primary "
"advantage of this technique is that the strings do not need to match the "
"names of the functions.  This is also the primary technique used to emulate "
"a case construct::"
msgstr ""
"Lo mejor sería usar un diccionario que mapee cadenas a funciones.  La "
"principal ventaja de esta técnica es que las cadenas no necesitan ser "
"iguales que los nombres de las funciones.  Esta es también la principal "
"técnica que se usa para emular una forma *case*::"

#: ../Doc/faq/programming.rst:934
msgid "Use the built-in function :func:`getattr`::"
msgstr "Usa la función incorporada :func:`getattr`::"

#: ../Doc/faq/programming.rst:939
msgid ""
"Note that :func:`getattr` works on any object, including classes, class "
"instances, modules, and so on."
msgstr ""
"Nótese que :func:`getattr` funciona en cualquier objeto, incluido clases, "
"instancias de clases, módulos, etc."

#: ../Doc/faq/programming.rst:942
msgid "This is used in several places in the standard library, like this::"
msgstr "Esto se usa en varios lugares de la biblioteca estándar, como esto::"

#: ../Doc/faq/programming.rst:955
msgid "Use :func:`locals` or :func:`eval` to resolve the function name::"
msgstr ""
"Usa :func:`locals` o :func:`eval` para resolver el nombre de la función::"

#: ../Doc/faq/programming.rst:968
msgid ""
"Note: Using :func:`eval` is slow and dangerous.  If you don't have absolute "
"control over the contents of the string, someone could pass a string that "
"resulted in an arbitrary function being executed."
msgstr ""
"Nota: Usar :func:`eval` es lento y peligroso.  Si no tienes el control "
"absoluto del contenido de la cadena cualquiera podría introducir una cadena "
"que resulte en la ejecución de código arbitrario."

#: ../Doc/faq/programming.rst:973
msgid ""
"Is there an equivalent to Perl's chomp() for removing trailing newlines from "
"strings?"
msgstr ""
"¿Existe un equivalente a chomp() en Perl para eliminar nuevas líneas al "
"final de las cadenas?"

#: ../Doc/faq/programming.rst:975
msgid ""
"You can use ``S.rstrip(\"\\r\\n\")`` to remove all occurrences of any line "
"terminator from the end of the string ``S`` without removing other trailing "
"whitespace.  If the string ``S`` represents more than one line, with several "
"empty lines at the end, the line terminators for all the blank lines will be "
"removed::"
msgstr ""
"Puedes usar ``S.rstrip(\"\\r\\n\")`` para eliminar todas las ocurrencias de "
"cualquier terminación de línea desde el final de la cadena ``S`` sin "
"eliminar el resto de espacios en blanco que le siguen. Si la cadena ``S`` "
"representa más de una línea con varias líneas vacias al final, las "
"terminaciones de línea para todas las líneas vacias se eliminarán::"

#: ../Doc/faq/programming.rst:987
msgid ""
"Since this is typically only desired when reading text one line at a time, "
"using ``S.rstrip()`` this way works well."
msgstr ""
"Ya que esto solo sería deseable, típicamente, cuando lees texto línea a "
"línea, usar ``S.rstrip()`` de esta forma funcionaría bien."

#: ../Doc/faq/programming.rst:992
msgid "Is there a scanf() or sscanf() equivalent?"
msgstr "¿Existe un equivalente a scanf() o a sscanf() ?"

#: ../Doc/faq/programming.rst:994
msgid "Not as such."
msgstr "No de la misma forma."

#: ../Doc/faq/programming.rst:996
msgid ""
"For simple input parsing, the easiest approach is usually to split the line "
"into whitespace-delimited words using the :meth:`~str.split` method of "
"string objects and then convert decimal strings to numeric values using :"
"func:`int` or :func:`float`.  ``split()`` supports an optional \"sep\" "
"parameter which is useful if the line uses something other than whitespace "
"as a separator."
msgstr ""
"Para análisis sintáctico simple de la entrada, el método más sencillo es, "
"usualmente, el separar la línea en palabras delimitadas por espacios usando "
"el método :meth:`~str.split` de los objetos *string* y, posteriormente, "
"convertir cadenas decimales a valores usando :func:`int` o :func:`float`.  "
"``split()`` permite un parámetro opcional \"sep\" que es útil si la línea "
"usa algo diferente a espacios en blanco como separador."

#: ../Doc/faq/programming.rst:1002
msgid ""
"For more complicated input parsing, regular expressions are more powerful "
"than C's :c:func:`sscanf` and better suited for the task."
msgstr ""
"Para análisis sintáctico de la entrada más complejo, las expresiones "
"regulares son más poderosas que :c:func:`sscanf` de C  y se ajustan mejor a "
"esta tarea."

#: ../Doc/faq/programming.rst:1007
msgid "What does 'UnicodeDecodeError' or 'UnicodeEncodeError' error  mean?"
msgstr "¿Qué significa 'UnicodeDecodeError' o 'UnicodeEncodeError'?"

#: ../Doc/faq/programming.rst:1009
msgid "See the :ref:`unicode-howto`."
msgstr "Ver :ref:`unicode-howto`."

#: ../Doc/faq/programming.rst:1013
msgid "Performance"
msgstr "Rendimiento"

#: ../Doc/faq/programming.rst:1016
msgid "My program is too slow. How do I speed it up?"
msgstr "Mi programa es muy lento. ¿Cómo puedo acelerarlo?"

#: ../Doc/faq/programming.rst:1018
msgid ""
"That's a tough one, in general.  First, here are a list of things to "
"remember before diving further:"
msgstr ""
"Esa es una pregunta difícil, en general.  Primero, aquí tienes una lista de "
"cosas a recordar antes de ir más allá:"

#: ../Doc/faq/programming.rst:1021
msgid ""
"Performance characteristics vary across Python implementations.  This FAQ "
"focuses on :term:`CPython`."
msgstr ""
"Las características del rendimiento varían entre las distintas "
"implementaciones de Python.  Estas preguntas frecuentes se enfocan en :term:"
"`CPython`."

#: ../Doc/faq/programming.rst:1023
msgid ""
"Behaviour can vary across operating systems, especially when talking about I/"
"O or multi-threading."
msgstr ""
"El comportamiento puede variar entre distintos sistemas operativos, "
"especialmente cuando se habla de tareas I/O o multi-tarea."

#: ../Doc/faq/programming.rst:1025
msgid ""
"You should always find the hot spots in your program *before* attempting to "
"optimize any code (see the :mod:`profile` module)."
msgstr ""
"Siempre deberías encontrar las partes importantes en tu programa *antes* de "
"intentar optimizar el código (ver el módulo :mod:`profile`)."

#: ../Doc/faq/programming.rst:1027
msgid ""
"Writing benchmark scripts will allow you to iterate quickly when searching "
"for improvements (see the :mod:`timeit` module)."
msgstr ""
"Escribir programas de comparación del rendimiento te permitirá iterar "
"rápidamente cuando te encuentres buscando mejoras (ver el módulo :mod:"
"`timeit`)."

#: ../Doc/faq/programming.rst:1029
msgid ""
"It is highly recommended to have good code coverage (through unit testing or "
"any other technique) before potentially introducing regressions hidden in "
"sophisticated optimizations."
msgstr ""
"Es altamente recomendable disponer de una buena cobertura de código (a "
"partir de pruebas unitarias o cualquier otra técnica) antes de introducir "
"potenciales regresiones ocultas en sofisticadas optimizaciones."

#: ../Doc/faq/programming.rst:1033
msgid ""
"That being said, there are many tricks to speed up Python code.  Here are "
"some general principles which go a long way towards reaching acceptable "
"performance levels:"
msgstr ""
"Dicho lo anterior, existen muchos trucos para acelerar código Python.  Aquí "
"tienes algunos principios generales que te permitirán llegar a alcanzar "
"niveles de rendimiento aceptables:"

#: ../Doc/faq/programming.rst:1037
msgid ""
"Making your algorithms faster (or changing to faster ones) can yield much "
"larger benefits than trying to sprinkle micro-optimization tricks all over "
"your code."
msgstr ""
"El hacer más rápido tu algoritmo (o cambiarlo por alguno más rápido) puede "
"provocar mayores beneficios que intentar unos pocos trucos de micro-"
"optimización a través de todo tu código."

#: ../Doc/faq/programming.rst:1041
msgid ""
"Use the right data structures.  Study documentation for the :ref:`bltin-"
"types` and the :mod:`collections` module."
msgstr ""
"Utiliza las estructuras de datos correctas.  Estudia la documentación para "
"los :ref:`bltin-types` y el módulo :mod:`collections`."

#: ../Doc/faq/programming.rst:1044
msgid ""
"When the standard library provides a primitive for doing something, it is "
"likely (although not guaranteed) to be faster than any alternative you may "
"come up with.  This is doubly true for primitives written in C, such as "
"builtins and some extension types.  For example, be sure to use either the :"
"meth:`list.sort` built-in method or the related :func:`sorted` function to "
"do sorting (and see the :ref:`sortinghowto` for examples of moderately "
"advanced usage)."
msgstr ""
"Cuando la biblioteca estándar proporciona una primitiva de hacer algo, esta "
"supuestamente será (aunque no se garantiza) más rápida que cualquier otra "
"alternativa que se te ocurra.  Esto es doblemente cierto si las primitivas "
"han sido escritas en C, como los *builtins* y algunos tipos extendidos.  Por "
"ejemplo, asegúrate de usar el método integrado :meth:`list.sort`o la función "
"relacionada :func:`sorted` para ordenar (y ver :ref:`sortinghowto` para ver "
"ejemplos de uso moderadamente avanzados)."

#: ../Doc/faq/programming.rst:1052
msgid ""
"Abstractions tend to create indirections and force the interpreter to work "
"more.  If the levels of indirection outweigh the amount of useful work done, "
"your program will be slower.  You should avoid excessive abstraction, "
"especially under the form of tiny functions or methods (which are also often "
"detrimental to readability)."
msgstr ""
"Las abstracciones tienden a crear rodeos y fuerzan al intérpreta a trabajar "
"más.  Si el nivel de rodeos sobrepasa el trabajo útil realizado tu programa "
"podría ser más lento.  Deberías evitar abstracciones excesivas, "
"especialmente, en forma de pequeñas funciones o métodos (que también va en "
"detrimento de la legibilidad)."

#: ../Doc/faq/programming.rst:1058
msgid ""
"If you have reached the limit of what pure Python can allow, there are tools "
"to take you further away.  For example, `Cython <http://cython.org>`_ can "
"compile a slightly modified version of Python code into a C extension, and "
"can be used on many different platforms.  Cython can take advantage of "
"compilation (and optional type annotations) to make your code significantly "
"faster than when interpreted.  If you are confident in your C programming "
"skills, you can also :ref:`write a C extension module <extending-index>` "
"yourself."
msgstr ""
"Si has alcanzado el límite  de lo que permite el uso de Python puro, existen "
"otras herramientas que te permiten ir más allá.  Por ejemplo, `Cython "
"<http://cython.org>`_ puede compilar una versión ligeramente modificada del "
"código Python en una extensión en C y se podría usar en muchas plataformas "
"diferentes.  Cython puede obtener ventaja de la compilación (y anotaciones "
"de tipos opcionales) para hacer que tu código sea significativamente más "
"rápido cuando se ejecuta.  Si confías en tus habilidades de programar en C "
"también puedes escribir :ref:`un módulo de extensión en C <extending-index>` "
"tú mismo."

#: ../Doc/faq/programming.rst:1068
msgid ""
"The wiki page devoted to `performance tips <https://wiki.python.org/moin/"
"PythonSpeed/PerformanceTips>`_."
msgstr ""
"La página de la wiki dedicada a `trucos de rendimiento <https://wiki.python."
"org/moin/PythonSpeed/PerformanceTips>`_."

#: ../Doc/faq/programming.rst:1074
msgid "What is the most efficient way to concatenate many strings together?"
msgstr ""
"¿Cuál es la forma más eficiente de concatenar muchas cadenas conjuntamente?"

#: ../Doc/faq/programming.rst:1076
msgid ""
":class:`str` and :class:`bytes` objects are immutable, therefore "
"concatenating many strings together is inefficient as each concatenation "
"creates a new object.  In the general case, the total runtime cost is "
"quadratic in the total string length."
msgstr ""

#: ../Doc/faq/programming.rst:1081
msgid ""
"To accumulate many :class:`str` objects, the recommended idiom is to place "
"them into a list and call :meth:`str.join` at the end::"
msgstr ""

#: ../Doc/faq/programming.rst:1089
msgid "(another reasonably efficient idiom is to use :class:`io.StringIO`)"
msgstr ""

#: ../Doc/faq/programming.rst:1091
msgid ""
"To accumulate many :class:`bytes` objects, the recommended idiom is to "
"extend a :class:`bytearray` object using in-place concatenation (the ``+=`` "
"operator)::"
msgstr ""

#: ../Doc/faq/programming.rst:1100
msgid "Sequences (Tuples/Lists)"
msgstr ""

#: ../Doc/faq/programming.rst:1103
msgid "How do I convert between tuples and lists?"
msgstr ""

#: ../Doc/faq/programming.rst:1105
msgid ""
"The type constructor ``tuple(seq)`` converts any sequence (actually, any "
"iterable) into a tuple with the same items in the same order."
msgstr ""

#: ../Doc/faq/programming.rst:1108
msgid ""
"For example, ``tuple([1, 2, 3])`` yields ``(1, 2, 3)`` and ``tuple('abc')`` "
"yields ``('a', 'b', 'c')``.  If the argument is a tuple, it does not make a "
"copy but returns the same object, so it is cheap to call :func:`tuple` when "
"you aren't sure that an object is already a tuple."
msgstr ""

#: ../Doc/faq/programming.rst:1113
msgid ""
"The type constructor ``list(seq)`` converts any sequence or iterable into a "
"list with the same items in the same order.  For example, ``list((1, 2, "
"3))`` yields ``[1, 2, 3]`` and ``list('abc')`` yields ``['a', 'b', 'c']``.  "
"If the argument is a list, it makes a copy just like ``seq[:]`` would."
msgstr ""

#: ../Doc/faq/programming.rst:1120
msgid "What's a negative index?"
msgstr ""

#: ../Doc/faq/programming.rst:1122
msgid ""
"Python sequences are indexed with positive numbers and negative numbers.  "
"For positive numbers 0 is the first index 1 is the second index and so "
"forth.  For negative indices -1 is the last index and -2 is the penultimate "
"(next to last) index and so forth.  Think of ``seq[-n]`` as the same as "
"``seq[len(seq)-n]``."
msgstr ""

#: ../Doc/faq/programming.rst:1127
msgid ""
"Using negative indices can be very convenient.  For example ``S[:-1]`` is "
"all of the string except for its last character, which is useful for "
"removing the trailing newline from a string."
msgstr ""

#: ../Doc/faq/programming.rst:1133
msgid "How do I iterate over a sequence in reverse order?"
msgstr ""

#: ../Doc/faq/programming.rst:1135
msgid ""
"Use the :func:`reversed` built-in function, which is new in Python 2.4::"
msgstr ""

#: ../Doc/faq/programming.rst:1140
msgid ""
"This won't touch your original sequence, but build a new copy with reversed "
"order to iterate over."
msgstr ""

#: ../Doc/faq/programming.rst:1143
msgid "With Python 2.3, you can use an extended slice syntax::"
msgstr ""

#: ../Doc/faq/programming.rst:1150
msgid "How do you remove duplicates from a list?"
msgstr ""

#: ../Doc/faq/programming.rst:1152
msgid "See the Python Cookbook for a long discussion of many ways to do this:"
msgstr ""

#: ../Doc/faq/programming.rst:1154
msgid "https://code.activestate.com/recipes/52560/"
msgstr ""

#: ../Doc/faq/programming.rst:1156
msgid ""
"If you don't mind reordering the list, sort it and then scan from the end of "
"the list, deleting duplicates as you go::"
msgstr ""

#: ../Doc/faq/programming.rst:1168
msgid ""
"If all elements of the list may be used as set keys (i.e. they are all :term:"
"`hashable`) this is often faster ::"
msgstr ""

#: ../Doc/faq/programming.rst:1173
msgid ""
"This converts the list into a set, thereby removing duplicates, and then "
"back into a list."
msgstr ""

#: ../Doc/faq/programming.rst:1178
msgid "How do you make an array in Python?"
msgstr ""

#: ../Doc/faq/programming.rst:1180
msgid "Use a list::"
msgstr ""

#: ../Doc/faq/programming.rst:1184
msgid ""
"Lists are equivalent to C or Pascal arrays in their time complexity; the "
"primary difference is that a Python list can contain objects of many "
"different types."
msgstr ""

#: ../Doc/faq/programming.rst:1187
msgid ""
"The ``array`` module also provides methods for creating arrays of fixed "
"types with compact representations, but they are slower to index than "
"lists.  Also note that the Numeric extensions and others define array-like "
"structures with various characteristics as well."
msgstr ""

#: ../Doc/faq/programming.rst:1192
msgid ""
"To get Lisp-style linked lists, you can emulate cons cells using tuples::"
msgstr ""

#: ../Doc/faq/programming.rst:1196
msgid ""
"If mutability is desired, you could use lists instead of tuples.  Here the "
"analogue of lisp car is ``lisp_list[0]`` and the analogue of cdr is "
"``lisp_list[1]``.  Only do this if you're sure you really need to, because "
"it's usually a lot slower than using Python lists."
msgstr ""

#: ../Doc/faq/programming.rst:1205
msgid "How do I create a multidimensional list?"
msgstr ""

#: ../Doc/faq/programming.rst:1207
msgid "You probably tried to make a multidimensional array like this::"
msgstr ""

#: ../Doc/faq/programming.rst:1211
msgid "This looks correct if you print it:"
msgstr ""

#: ../Doc/faq/programming.rst:1222
msgid "But when you assign a value, it shows up in multiple places:"
msgstr ""

#: ../Doc/faq/programming.rst:1234
msgid ""
"The reason is that replicating a list with ``*`` doesn't create copies, it "
"only creates references to the existing objects.  The ``*3`` creates a list "
"containing 3 references to the same list of length two.  Changes to one row "
"will show in all rows, which is almost certainly not what you want."
msgstr ""

#: ../Doc/faq/programming.rst:1239
msgid ""
"The suggested approach is to create a list of the desired length first and "
"then fill in each element with a newly created list::"
msgstr ""

#: ../Doc/faq/programming.rst:1246
msgid ""
"This generates a list containing 3 different lists of length two.  You can "
"also use a list comprehension::"
msgstr ""

#: ../Doc/faq/programming.rst:1252
msgid ""
"Or, you can use an extension that provides a matrix datatype; `NumPy <http://"
"www.numpy.org/>`_ is the best known."
msgstr ""

#: ../Doc/faq/programming.rst:1257
msgid "How do I apply a method to a sequence of objects?"
msgstr ""

#: ../Doc/faq/programming.rst:1259
msgid "Use a list comprehension::"
msgstr ""

#: ../Doc/faq/programming.rst:1266
msgid ""
"Why does a_tuple[i] += ['item'] raise an exception when the addition works?"
msgstr ""

#: ../Doc/faq/programming.rst:1268
msgid ""
"This is because of a combination of the fact that augmented assignment "
"operators are *assignment* operators, and the difference between mutable and "
"immutable objects in Python."
msgstr ""

#: ../Doc/faq/programming.rst:1272
msgid ""
"This discussion applies in general when augmented assignment operators are "
"applied to elements of a tuple that point to mutable objects, but we'll use "
"a ``list`` and ``+=`` as our exemplar."
msgstr ""

#: ../Doc/faq/programming.rst:1276
msgid "If you wrote::"
msgstr ""

#: ../Doc/faq/programming.rst:1284
msgid ""
"The reason for the exception should be immediately clear: ``1`` is added to "
"the object ``a_tuple[0]`` points to (``1``), producing the result object, "
"``2``, but when we attempt to assign the result of the computation, ``2``, "
"to element ``0`` of the tuple, we get an error because we can't change what "
"an element of a tuple points to."
msgstr ""

#: ../Doc/faq/programming.rst:1290
msgid ""
"Under the covers, what this augmented assignment statement is doing is "
"approximately this::"
msgstr ""

#: ../Doc/faq/programming.rst:1299
msgid ""
"It is the assignment part of the operation that produces the error, since a "
"tuple is immutable."
msgstr ""

#: ../Doc/faq/programming.rst:1302
msgid "When you write something like::"
msgstr ""

#: ../Doc/faq/programming.rst:1310
msgid ""
"The exception is a bit more surprising, and even more surprising is the fact "
"that even though there was an error, the append worked::"
msgstr ""

#: ../Doc/faq/programming.rst:1316
msgid ""
"To see why this happens, you need to know that (a) if an object implements "
"an ``__iadd__`` magic method, it gets called when the ``+=`` augmented "
"assignment is executed, and its return value is what gets used in the "
"assignment statement; and (b) for lists, ``__iadd__`` is equivalent to "
"calling ``extend`` on the list and returning the list.  That's why we say "
"that for lists, ``+=`` is a \"shorthand\" for ``list.extend``::"
msgstr ""

#: ../Doc/faq/programming.rst:1328
msgid "This is equivalent to::"
msgstr ""

#: ../Doc/faq/programming.rst:1333
msgid ""
"The object pointed to by a_list has been mutated, and the pointer to the "
"mutated object is assigned back to ``a_list``.  The end result of the "
"assignment is a no-op, since it is a pointer to the same object that "
"``a_list`` was previously pointing to, but the assignment still happens."
msgstr ""

#: ../Doc/faq/programming.rst:1338
msgid "Thus, in our tuple example what is happening is equivalent to::"
msgstr ""

#: ../Doc/faq/programming.rst:1346
msgid ""
"The ``__iadd__`` succeeds, and thus the list is extended, but even though "
"``result`` points to the same object that ``a_tuple[0]`` already points to, "
"that final assignment still results in an error, because tuples are "
"immutable."
msgstr ""

#: ../Doc/faq/programming.rst:1352
msgid ""
"I want to do a complicated sort: can you do a Schwartzian Transform in "
"Python?"
msgstr ""

#: ../Doc/faq/programming.rst:1354
msgid ""
"The technique, attributed to Randal Schwartz of the Perl community, sorts "
"the elements of a list by a metric which maps each element to its \"sort "
"value\". In Python, use the ``key`` argument for the :meth:`list.sort` "
"method::"
msgstr ""

#: ../Doc/faq/programming.rst:1363
msgid "How can I sort one list by values from another list?"
msgstr ""

#: ../Doc/faq/programming.rst:1365
msgid ""
"Merge them into an iterator of tuples, sort the resulting list, and then "
"pick out the element you want. ::"
msgstr ""

#: ../Doc/faq/programming.rst:1379
msgid "An alternative for the last step is::"
msgstr ""

#: ../Doc/faq/programming.rst:1384
msgid ""
"If you find this more legible, you might prefer to use this instead of the "
"final list comprehension.  However, it is almost twice as slow for long "
"lists.  Why? First, the ``append()`` operation has to reallocate memory, and "
"while it uses some tricks to avoid doing that each time, it still has to do "
"it occasionally, and that costs quite a bit.  Second, the expression "
"\"result.append\" requires an extra attribute lookup, and third, there's a "
"speed reduction from having to make all those function calls."
msgstr ""

#: ../Doc/faq/programming.rst:1394
msgid "Objects"
msgstr ""

#: ../Doc/faq/programming.rst:1397
msgid "What is a class?"
msgstr ""

#: ../Doc/faq/programming.rst:1399
msgid ""
"A class is the particular object type created by executing a class "
"statement. Class objects are used as templates to create instance objects, "
"which embody both the data (attributes) and code (methods) specific to a "
"datatype."
msgstr ""

#: ../Doc/faq/programming.rst:1403
msgid ""
"A class can be based on one or more other classes, called its base "
"class(es). It then inherits the attributes and methods of its base classes. "
"This allows an object model to be successively refined by inheritance.  You "
"might have a generic ``Mailbox`` class that provides basic accessor methods "
"for a mailbox, and subclasses such as ``MboxMailbox``, ``MaildirMailbox``, "
"``OutlookMailbox`` that handle various specific mailbox formats."
msgstr ""

#: ../Doc/faq/programming.rst:1412
msgid "What is a method?"
msgstr ""

#: ../Doc/faq/programming.rst:1414
msgid ""
"A method is a function on some object ``x`` that you normally call as ``x."
"name(arguments...)``.  Methods are defined as functions inside the class "
"definition::"
msgstr ""

#: ../Doc/faq/programming.rst:1424
msgid "What is self?"
msgstr ""

#: ../Doc/faq/programming.rst:1426
msgid ""
"Self is merely a conventional name for the first argument of a method.  A "
"method defined as ``meth(self, a, b, c)`` should be called as ``x.meth(a, b, "
"c)`` for some instance ``x`` of the class in which the definition occurs; "
"the called method will think it is called as ``meth(x, a, b, c)``."
msgstr ""

#: ../Doc/faq/programming.rst:1431
msgid "See also :ref:`why-self`."
msgstr ""

#: ../Doc/faq/programming.rst:1435
msgid ""
"How do I check if an object is an instance of a given class or of a subclass "
"of it?"
msgstr ""

#: ../Doc/faq/programming.rst:1437
msgid ""
"Use the built-in function ``isinstance(obj, cls)``.  You can check if an "
"object is an instance of any of a number of classes by providing a tuple "
"instead of a single class, e.g. ``isinstance(obj, (class1, class2, ...))``, "
"and can also check whether an object is one of Python's built-in types, e.g. "
"``isinstance(obj, str)`` or ``isinstance(obj, (int, float, complex))``."
msgstr ""

#: ../Doc/faq/programming.rst:1443
msgid ""
"Note that most programs do not use :func:`isinstance` on user-defined "
"classes very often.  If you are developing the classes yourself, a more "
"proper object-oriented style is to define methods on the classes that "
"encapsulate a particular behaviour, instead of checking the object's class "
"and doing a different thing based on what class it is.  For example, if you "
"have a function that does something::"
msgstr ""

#: ../Doc/faq/programming.rst:1457
msgid ""
"A better approach is to define a ``search()`` method on all the classes and "
"just call it::"
msgstr ""

#: ../Doc/faq/programming.rst:1472
msgid "What is delegation?"
msgstr ""

#: ../Doc/faq/programming.rst:1474
msgid ""
"Delegation is an object oriented technique (also called a design pattern). "
"Let's say you have an object ``x`` and want to change the behaviour of just "
"one of its methods.  You can create a new class that provides a new "
"implementation of the method you're interested in changing and delegates all "
"other methods to the corresponding method of ``x``."
msgstr ""

#: ../Doc/faq/programming.rst:1480
msgid ""
"Python programmers can easily implement delegation.  For example, the "
"following class implements a class that behaves like a file but converts all "
"written data to uppercase::"
msgstr ""

#: ../Doc/faq/programming.rst:1495
msgid ""
"Here the ``UpperOut`` class redefines the ``write()`` method to convert the "
"argument string to uppercase before calling the underlying ``self._outfile."
"write()`` method.  All other methods are delegated to the underlying ``self."
"_outfile`` object.  The delegation is accomplished via the ``__getattr__`` "
"method; consult :ref:`the language reference <attribute-access>` for more "
"information about controlling attribute access."
msgstr ""

#: ../Doc/faq/programming.rst:1502
msgid ""
"Note that for more general cases delegation can get trickier. When "
"attributes must be set as well as retrieved, the class must define a :meth:"
"`__setattr__` method too, and it must do so carefully.  The basic "
"implementation of :meth:`__setattr__` is roughly equivalent to the "
"following::"
msgstr ""

#: ../Doc/faq/programming.rst:1513
msgid ""
"Most :meth:`__setattr__` implementations must modify ``self.__dict__`` to "
"store local state for self without causing an infinite recursion."
msgstr ""

#: ../Doc/faq/programming.rst:1518
msgid ""
"How do I call a method defined in a base class from a derived class that "
"overrides it?"
msgstr ""

#: ../Doc/faq/programming.rst:1520
msgid "Use the built-in :func:`super` function::"
msgstr ""

#: ../Doc/faq/programming.rst:1526
msgid ""
"For version prior to 3.0, you may be using classic classes: For a class "
"definition such as ``class Derived(Base): ...`` you can call method "
"``meth()`` defined in ``Base`` (or one of ``Base``'s base classes) as ``Base."
"meth(self, arguments...)``.  Here, ``Base.meth`` is an unbound method, so "
"you need to provide the ``self`` argument."
msgstr ""

#: ../Doc/faq/programming.rst:1534
msgid "How can I organize my code to make it easier to change the base class?"
msgstr ""

#: ../Doc/faq/programming.rst:1536
msgid ""
"You could define an alias for the base class, assign the real base class to "
"it before your class definition, and use the alias throughout your class.  "
"Then all you have to change is the value assigned to the alias.  "
"Incidentally, this trick is also handy if you want to decide dynamically (e."
"g. depending on availability of resources) which base class to use.  "
"Example::"
msgstr ""

#: ../Doc/faq/programming.rst:1551
msgid "How do I create static class data and static class methods?"
msgstr ""

#: ../Doc/faq/programming.rst:1553
msgid ""
"Both static data and static methods (in the sense of C++ or Java) are "
"supported in Python."
msgstr ""

#: ../Doc/faq/programming.rst:1556
msgid ""
"For static data, simply define a class attribute.  To assign a new value to "
"the attribute, you have to explicitly use the class name in the assignment::"
msgstr ""

#: ../Doc/faq/programming.rst:1568
msgid ""
"``c.count`` also refers to ``C.count`` for any ``c`` such that "
"``isinstance(c, C)`` holds, unless overridden by ``c`` itself or by some "
"class on the base-class search path from ``c.__class__`` back to ``C``."
msgstr ""

#: ../Doc/faq/programming.rst:1572
msgid ""
"Caution: within a method of C, an assignment like ``self.count = 42`` "
"creates a new and unrelated instance named \"count\" in ``self``'s own "
"dict.  Rebinding of a class-static data name must always specify the class "
"whether inside a method or not::"
msgstr ""

#: ../Doc/faq/programming.rst:1579
msgid "Static methods are possible::"
msgstr ""

#: ../Doc/faq/programming.rst:1587
msgid ""
"However, a far more straightforward way to get the effect of a static method "
"is via a simple module-level function::"
msgstr ""

#: ../Doc/faq/programming.rst:1593
msgid ""
"If your code is structured so as to define one class (or tightly related "
"class hierarchy) per module, this supplies the desired encapsulation."
msgstr ""

#: ../Doc/faq/programming.rst:1598
msgid "How can I overload constructors (or methods) in Python?"
msgstr ""

#: ../Doc/faq/programming.rst:1600
msgid ""
"This answer actually applies to all methods, but the question usually comes "
"up first in the context of constructors."
msgstr ""

#: ../Doc/faq/programming.rst:1603
msgid "In C++ you'd write"
msgstr ""

#: ../Doc/faq/programming.rst:1612
msgid ""
"In Python you have to write a single constructor that catches all cases "
"using default arguments.  For example::"
msgstr ""

#: ../Doc/faq/programming.rst:1622
msgid "This is not entirely equivalent, but close enough in practice."
msgstr ""

#: ../Doc/faq/programming.rst:1624
msgid "You could also try a variable-length argument list, e.g. ::"
msgstr ""

#: ../Doc/faq/programming.rst:1629
msgid "The same approach works for all method definitions."
msgstr ""

#: ../Doc/faq/programming.rst:1633
msgid "I try to use __spam and I get an error about _SomeClassName__spam."
msgstr ""

#: ../Doc/faq/programming.rst:1635
msgid ""
"Variable names with double leading underscores are \"mangled\" to provide a "
"simple but effective way to define class private variables.  Any identifier "
"of the form ``__spam`` (at least two leading underscores, at most one "
"trailing underscore) is textually replaced with ``_classname__spam``, where "
"``classname`` is the current class name with any leading underscores "
"stripped."
msgstr ""

#: ../Doc/faq/programming.rst:1641
msgid ""
"This doesn't guarantee privacy: an outside user can still deliberately "
"access the \"_classname__spam\" attribute, and private values are visible in "
"the object's ``__dict__``.  Many Python programmers never bother to use "
"private variable names at all."
msgstr ""

#: ../Doc/faq/programming.rst:1648
msgid "My class defines __del__ but it is not called when I delete the object."
msgstr ""

#: ../Doc/faq/programming.rst:1650
msgid "There are several possible reasons for this."
msgstr ""

#: ../Doc/faq/programming.rst:1652
msgid ""
"The del statement does not necessarily call :meth:`__del__` -- it simply "
"decrements the object's reference count, and if this reaches zero :meth:"
"`__del__` is called."
msgstr ""

#: ../Doc/faq/programming.rst:1656
msgid ""
"If your data structures contain circular links (e.g. a tree where each child "
"has a parent reference and each parent has a list of children) the reference "
"counts will never go back to zero.  Once in a while Python runs an algorithm "
"to detect such cycles, but the garbage collector might run some time after "
"the last reference to your data structure vanishes, so your :meth:`__del__` "
"method may be called at an inconvenient and random time. This is "
"inconvenient if you're trying to reproduce a problem. Worse, the order in "
"which object's :meth:`__del__` methods are executed is arbitrary.  You can "
"run :func:`gc.collect` to force a collection, but there *are* pathological "
"cases where objects will never be collected."
msgstr ""

#: ../Doc/faq/programming.rst:1667
msgid ""
"Despite the cycle collector, it's still a good idea to define an explicit "
"``close()`` method on objects to be called whenever you're done with them.  "
"The ``close()`` method can then remove attributes that refer to subobjects.  "
"Don't call :meth:`__del__` directly -- :meth:`__del__` should call "
"``close()`` and ``close()`` should make sure that it can be called more than "
"once for the same object."
msgstr ""

#: ../Doc/faq/programming.rst:1674
msgid ""
"Another way to avoid cyclical references is to use the :mod:`weakref` "
"module, which allows you to point to objects without incrementing their "
"reference count. Tree data structures, for instance, should use weak "
"references for their parent and sibling references (if they need them!)."
msgstr ""

#: ../Doc/faq/programming.rst:1687
msgid ""
"Finally, if your :meth:`__del__` method raises an exception, a warning "
"message is printed to :data:`sys.stderr`."
msgstr ""

#: ../Doc/faq/programming.rst:1692
msgid "How do I get a list of all instances of a given class?"
msgstr ""

#: ../Doc/faq/programming.rst:1694
msgid ""
"Python does not keep track of all instances of a class (or of a built-in "
"type). You can program the class's constructor to keep track of all "
"instances by keeping a list of weak references to each instance."
msgstr ""

#: ../Doc/faq/programming.rst:1700
msgid "Why does the result of ``id()`` appear to be not unique?"
msgstr ""

#: ../Doc/faq/programming.rst:1702
msgid ""
"The :func:`id` builtin returns an integer that is guaranteed to be unique "
"during the lifetime of the object.  Since in CPython, this is the object's "
"memory address, it happens frequently that after an object is deleted from "
"memory, the next freshly created object is allocated at the same position in "
"memory.  This is illustrated by this example:"
msgstr ""

#: ../Doc/faq/programming.rst:1713
msgid ""
"The two ids belong to different integer objects that are created before, and "
"deleted immediately after execution of the ``id()`` call.  To be sure that "
"objects whose id you want to examine are still alive, create another "
"reference to the object:"
msgstr ""

#: ../Doc/faq/programming.rst:1726
msgid "Modules"
msgstr ""

#: ../Doc/faq/programming.rst:1729
msgid "How do I create a .pyc file?"
msgstr ""

#: ../Doc/faq/programming.rst:1731
msgid ""
"When a module is imported for the first time (or when the source file has "
"changed since the current compiled file was created) a ``.pyc`` file "
"containing the compiled code should be created in a ``__pycache__`` "
"subdirectory of the directory containing the ``.py`` file.  The ``.pyc`` "
"file will have a filename that starts with the same name as the ``.py`` "
"file, and ends with ``.pyc``, with a middle component that depends on the "
"particular ``python`` binary that created it.  (See :pep:`3147` for details.)"
msgstr ""

#: ../Doc/faq/programming.rst:1739
msgid ""
"One reason that a ``.pyc`` file may not be created is a permissions problem "
"with the directory containing the source file, meaning that the "
"``__pycache__`` subdirectory cannot be created. This can happen, for "
"example, if you develop as one user but run as another, such as if you are "
"testing with a web server."
msgstr ""

#: ../Doc/faq/programming.rst:1744
msgid ""
"Unless the :envvar:`PYTHONDONTWRITEBYTECODE` environment variable is set, "
"creation of a .pyc file is automatic if you're importing a module and Python "
"has the ability (permissions, free space, etc...) to create a "
"``__pycache__`` subdirectory and write the compiled module to that "
"subdirectory."
msgstr ""

#: ../Doc/faq/programming.rst:1749
msgid ""
"Running Python on a top level script is not considered an import and no ``."
"pyc`` will be created.  For example, if you have a top-level module ``foo."
"py`` that imports another module ``xyz.py``, when you run ``foo`` (by typing "
"``python foo.py`` as a shell command), a ``.pyc`` will be created for "
"``xyz`` because ``xyz`` is imported, but no ``.pyc`` file will be created "
"for ``foo`` since ``foo.py`` isn't being imported."
msgstr ""

#: ../Doc/faq/programming.rst:1756
msgid ""
"If you need to create a ``.pyc`` file for ``foo`` -- that is, to create a ``."
"pyc`` file for a module that is not imported -- you can, using the :mod:"
"`py_compile` and :mod:`compileall` modules."
msgstr ""

#: ../Doc/faq/programming.rst:1760
msgid ""
"The :mod:`py_compile` module can manually compile any module.  One way is to "
"use the ``compile()`` function in that module interactively::"
msgstr ""

#: ../Doc/faq/programming.rst:1766
msgid ""
"This will write the ``.pyc`` to a ``__pycache__`` subdirectory in the same "
"location as ``foo.py`` (or you can override that with the optional parameter "
"``cfile``)."
msgstr ""

#: ../Doc/faq/programming.rst:1770
msgid ""
"You can also automatically compile all files in a directory or directories "
"using the :mod:`compileall` module.  You can do it from the shell prompt by "
"running ``compileall.py`` and providing the path of a directory containing "
"Python files to compile::"
msgstr ""

#: ../Doc/faq/programming.rst:1779
msgid "How do I find the current module name?"
msgstr ""

#: ../Doc/faq/programming.rst:1781
msgid ""
"A module can find out its own module name by looking at the predefined "
"global variable ``__name__``.  If this has the value ``'__main__'``, the "
"program is running as a script.  Many modules that are usually used by "
"importing them also provide a command-line interface or a self-test, and "
"only execute this code after checking ``__name__``::"
msgstr ""

#: ../Doc/faq/programming.rst:1796
msgid "How can I have modules that mutually import each other?"
msgstr ""

#: ../Doc/faq/programming.rst:1798
msgid "Suppose you have the following modules:"
msgstr ""

#: ../Doc/faq/programming.rst:1800
msgid "foo.py::"
msgstr ""

#: ../Doc/faq/programming.rst:1805
msgid "bar.py::"
msgstr ""

#: ../Doc/faq/programming.rst:1810
msgid "The problem is that the interpreter will perform the following steps:"
msgstr ""

#: ../Doc/faq/programming.rst:1812
msgid "main imports foo"
msgstr ""

#: ../Doc/faq/programming.rst:1813
msgid "Empty globals for foo are created"
msgstr ""

#: ../Doc/faq/programming.rst:1814
msgid "foo is compiled and starts executing"
msgstr ""

#: ../Doc/faq/programming.rst:1815
msgid "foo imports bar"
msgstr ""

#: ../Doc/faq/programming.rst:1816
msgid "Empty globals for bar are created"
msgstr ""

#: ../Doc/faq/programming.rst:1817
msgid "bar is compiled and starts executing"
msgstr ""

#: ../Doc/faq/programming.rst:1818
msgid ""
"bar imports foo (which is a no-op since there already is a module named foo)"
msgstr ""

#: ../Doc/faq/programming.rst:1819
msgid "bar.foo_var = foo.foo_var"
msgstr ""

#: ../Doc/faq/programming.rst:1821
msgid ""
"The last step fails, because Python isn't done with interpreting ``foo`` yet "
"and the global symbol dictionary for ``foo`` is still empty."
msgstr ""

#: ../Doc/faq/programming.rst:1824
msgid ""
"The same thing happens when you use ``import foo``, and then try to access "
"``foo.foo_var`` in global code."
msgstr ""

#: ../Doc/faq/programming.rst:1827
msgid "There are (at least) three possible workarounds for this problem."
msgstr ""

#: ../Doc/faq/programming.rst:1829
msgid ""
"Guido van Rossum recommends avoiding all uses of ``from <module> import ..."
"``, and placing all code inside functions.  Initializations of global "
"variables and class variables should use constants or built-in functions "
"only.  This means everything from an imported module is referenced as "
"``<module>.<name>``."
msgstr ""

#: ../Doc/faq/programming.rst:1834
msgid ""
"Jim Roskind suggests performing steps in the following order in each module:"
msgstr ""

#: ../Doc/faq/programming.rst:1836
msgid ""
"exports (globals, functions, and classes that don't need imported base "
"classes)"
msgstr ""

#: ../Doc/faq/programming.rst:1838
msgid "``import`` statements"
msgstr ""

#: ../Doc/faq/programming.rst:1839
msgid ""
"active code (including globals that are initialized from imported values)."
msgstr ""

#: ../Doc/faq/programming.rst:1841
msgid ""
"van Rossum doesn't like this approach much because the imports appear in a "
"strange place, but it does work."
msgstr ""

#: ../Doc/faq/programming.rst:1844
msgid ""
"Matthias Urlichs recommends restructuring your code so that the recursive "
"import is not necessary in the first place."
msgstr ""

#: ../Doc/faq/programming.rst:1847
msgid "These solutions are not mutually exclusive."
msgstr ""

#: ../Doc/faq/programming.rst:1851
msgid "__import__('x.y.z') returns <module 'x'>; how do I get z?"
msgstr ""

#: ../Doc/faq/programming.rst:1853
msgid ""
"Consider using the convenience function :func:`~importlib.import_module` "
"from :mod:`importlib` instead::"
msgstr ""

#: ../Doc/faq/programming.rst:1860
msgid ""
"When I edit an imported module and reimport it, the changes don't show up.  "
"Why does this happen?"
msgstr ""

#: ../Doc/faq/programming.rst:1862
msgid ""
"For reasons of efficiency as well as consistency, Python only reads the "
"module file on the first time a module is imported.  If it didn't, in a "
"program consisting of many modules where each one imports the same basic "
"module, the basic module would be parsed and re-parsed many times.  To force "
"re-reading of a changed module, do this::"
msgstr ""

#: ../Doc/faq/programming.rst:1872
#, python-format
msgid ""
"Warning: this technique is not 100% fool-proof.  In particular, modules "
"containing statements like ::"
msgstr ""

#: ../Doc/faq/programming.rst:1877
msgid ""
"will continue to work with the old version of the imported objects.  If the "
"module contains class definitions, existing class instances will *not* be "
"updated to use the new class definition.  This can result in the following "
"paradoxical behaviour::"
msgstr ""

#: ../Doc/faq/programming.rst:1890
msgid ""
"The nature of the problem is made clear if you print out the \"identity\" of "
"the class objects::"
msgstr ""<|MERGE_RESOLUTION|>--- conflicted
+++ resolved
@@ -1,41 +1,26 @@
 # Copyright (C) 2001-2020, Python Software Foundation
 # This file is distributed under the same license as the Python package.
 # Maintained by the python-doc-es workteam.
-<<<<<<< HEAD
-# docs-es@python.org / https://mail.python.org/mailman3/lists/docs-es.python.org/
-# Check https://github.com/PyCampES/python-docs-es/blob/3.7/TRANSLATORS to get the list of volunteers
-=======
 # docs-es@python.org /
 # https://mail.python.org/mailman3/lists/docs-es.python.org/
 # Check https://github.com/PyCampES/python-docs-es/blob/3.8/TRANSLATORS to
 # get the list of volunteers
->>>>>>> 54b405bf
 #
 msgid ""
 msgstr ""
 "Project-Id-Version: Python 3.8\n"
 "Report-Msgid-Bugs-To: \n"
-<<<<<<< HEAD
 "POT-Creation-Date: 2019-05-06 11:59-0400\n"
 "PO-Revision-Date: 2020-05-09 17:40+0200\n"
-"Language-Team: python-doc-es (https://mail.python.org/mailman3/lists/docs-es."
-"python.org)\n"
-=======
-"POT-Creation-Date: 2020-05-05 12:54+0200\n"
-"PO-Revision-Date: YEAR-MO-DA HO:MI+ZONE\n"
-"Last-Translator: FULL NAME <EMAIL@ADDRESS>\n"
+"Last-Translator: Kiko Correoso\n"
 "Language-Team: python-doc-es\n"
->>>>>>> 54b405bf
 "MIME-Version: 1.0\n"
 "Content-Type: text/plain; charset=utf-8\n"
 "Content-Transfer-Encoding: 8bit\n"
-<<<<<<< HEAD
 "Last-Translator: \n"
 "Language: es\n"
 "X-Generator: Poedit 1.8.11\n"
-=======
-"Generated-By: Babel 2.8.0\n"
->>>>>>> 54b405bf
+
 
 #: ../Doc/faq/programming.rst:5
 msgid "Programming FAQ"
@@ -1255,21 +1240,7 @@
 "son únicamente posicionales. Por tanto, invocar a  :func:`pow` con "
 "argumentos con palabra clave podría derivar en un error::"
 
-<<<<<<< HEAD
-#: ../Doc/faq/programming.rst:800
-msgid ""
-"Note that as of this writing this is only documentational and no valid "
-"syntax in Python, although there is :pep:`570`, which proposes a syntax for "
-"position-only parameters in Python."
-msgstr ""
-"Nótese que, en el momento de escribir esto, esto es solo una documentación y "
-"no es sintaxis válida en  Python, auqnue existe el :pep:`570`, el cual "
-"propone una sintaxis para parámetros únicamente de posición en Python."
-
-#: ../Doc/faq/programming.rst:806
-=======
 #: ../Doc/faq/programming.rst:802
->>>>>>> 54b405bf
 msgid "Numbers and strings"
 msgstr "Números y cadenas"
 
