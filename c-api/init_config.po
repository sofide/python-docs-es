# SOME DESCRIPTIVE TITLE.
# Copyright (C) 2001-2020, Python Software Foundation
# This file is distributed under the same license as the Python en Español
# package.
# FIRST AUTHOR <EMAIL@ADDRESS>, 2020.
#
msgid ""
msgstr ""
"Project-Id-Version: Python en Español 3.7\n"
"Report-Msgid-Bugs-To: \n"
"POT-Creation-Date: 2020-05-05 12:54+0200\n"
"PO-Revision-Date: 2020-06-23 12:35+0200\n"
"MIME-Version: 1.0\n"
"Content-Type: text/plain; charset=UTF-8\n"
"Content-Transfer-Encoding: 8bit\n"
"Generated-By: Babel 2.8.0\n"
"Plural-Forms: nplurals=2; plural=(n != 1);\n"
"Last-Translator: Cristián Maureira-Fredes <cmaureirafredes@gmail.com>\n"
"Language-Team: \n"
"Language: es\n"
"X-Generator: Poedit 2.3\n"

#: ../Doc/c-api/init_config.rst:7
msgid "Python Initialization Configuration"
msgstr "Configuración de inicialización de Python"

#: ../Doc/c-api/init_config.rst:11
msgid "Structures:"
msgstr "Estructuras:"

#: ../Doc/c-api/init_config.rst:13
msgid ":c:type:`PyConfig`"
msgstr ":c:type:`PyConfig`"

#: ../Doc/c-api/init_config.rst:14
msgid ":c:type:`PyPreConfig`"
msgstr ":c:type:`PyPreConfig`"

#: ../Doc/c-api/init_config.rst:15
msgid ":c:type:`PyStatus`"
msgstr ":c:type:`PyStatus`"

#: ../Doc/c-api/init_config.rst:16
msgid ":c:type:`PyWideStringList`"
msgstr ":c:type:`PyWideStringList`"

#: ../Doc/c-api/init_config.rst:18
msgid "Functions:"
msgstr "Funciones:"

#: ../Doc/c-api/init_config.rst:20
msgid ":c:func:`PyConfig_Clear`"
msgstr ":c:func:`PyConfig_Clear`"

#: ../Doc/c-api/init_config.rst:21
msgid ":c:func:`PyConfig_InitIsolatedConfig`"
msgstr ":c:func:`PyConfig_InitIsolatedConfig`"

#: ../Doc/c-api/init_config.rst:22
msgid ":c:func:`PyConfig_InitPythonConfig`"
msgstr ":c:func:`PyConfig_InitPythonConfig`"

#: ../Doc/c-api/init_config.rst:23
msgid ":c:func:`PyConfig_Read`"
msgstr ":c:func:`PyConfig_Read`"

#: ../Doc/c-api/init_config.rst:24
msgid ":c:func:`PyConfig_SetArgv`"
msgstr ":c:func:`PyConfig_SetArgv`"

#: ../Doc/c-api/init_config.rst:25
msgid ":c:func:`PyConfig_SetBytesArgv`"
msgstr ":c:func:`PyConfig_SetBytesArgv`"

#: ../Doc/c-api/init_config.rst:26
msgid ":c:func:`PyConfig_SetBytesString`"
msgstr ":c:func:`PyConfig_SetBytesString`"

#: ../Doc/c-api/init_config.rst:27
msgid ":c:func:`PyConfig_SetString`"
msgstr ":c:func:`PyConfig_SetString`"

#: ../Doc/c-api/init_config.rst:28
msgid ":c:func:`PyConfig_SetWideStringList`"
msgstr ":c:func:`PyConfig_SetWideStringList`"

#: ../Doc/c-api/init_config.rst:29
msgid ":c:func:`PyPreConfig_InitIsolatedConfig`"
msgstr ":c:func:`PyPreConfig_InitIsolatedConfig`"

#: ../Doc/c-api/init_config.rst:30
msgid ":c:func:`PyPreConfig_InitPythonConfig`"
msgstr ":c:func:`PyPreConfig_InitPythonConfig`"

#: ../Doc/c-api/init_config.rst:31
msgid ":c:func:`PyStatus_Error`"
msgstr ":c:func:`PyStatus_Error`"

#: ../Doc/c-api/init_config.rst:32
msgid ":c:func:`PyStatus_Exception`"
msgstr ":c:func:`PyStatus_Error`"

#: ../Doc/c-api/init_config.rst:33
msgid ":c:func:`PyStatus_Exit`"
msgstr ":c:func:`PyStatus_Error`"

#: ../Doc/c-api/init_config.rst:34
msgid ":c:func:`PyStatus_IsError`"
msgstr ":c:func:`PyStatus_IsError`"

#: ../Doc/c-api/init_config.rst:35
msgid ":c:func:`PyStatus_IsExit`"
msgstr ":c:func:`PyStatus_IsExit`"

#: ../Doc/c-api/init_config.rst:36
msgid ":c:func:`PyStatus_NoMemory`"
msgstr ":c:func:`PyStatus_NoMemory`"

#: ../Doc/c-api/init_config.rst:37
msgid ":c:func:`PyStatus_Ok`"
msgstr ":c:func:`PyStatus_Ok`"

#: ../Doc/c-api/init_config.rst:38
msgid ":c:func:`PyWideStringList_Append`"
msgstr ":c:func:`PyWideStringList_Append`"

#: ../Doc/c-api/init_config.rst:39
msgid ":c:func:`PyWideStringList_Insert`"
msgstr ":c:func:`PyWideStringList_Insert`"

#: ../Doc/c-api/init_config.rst:40
msgid ":c:func:`Py_ExitStatusException`"
msgstr ":c:func:`Py_ExitStatusException`"

#: ../Doc/c-api/init_config.rst:41
msgid ":c:func:`Py_InitializeFromConfig`"
msgstr ":c:func:`Py_InitializeFromConfig`"

#: ../Doc/c-api/init_config.rst:42
msgid ":c:func:`Py_PreInitialize`"
msgstr ":c:func:`Py_PreInitialize`"

#: ../Doc/c-api/init_config.rst:43
msgid ":c:func:`Py_PreInitializeFromArgs`"
msgstr ":c:func:`Py_PreInitializeFromArgs`"

#: ../Doc/c-api/init_config.rst:44
msgid ":c:func:`Py_PreInitializeFromBytesArgs`"
msgstr ":c:func:`Py_PreInitializeFromBytesArgs`"

#: ../Doc/c-api/init_config.rst:45
msgid ":c:func:`Py_RunMain`"
msgstr ":c:func:`Py_RunMain`"

#: ../Doc/c-api/init_config.rst:47
msgid ""
"The preconfiguration (``PyPreConfig`` type) is stored in ``_PyRuntime."
"preconfig`` and the configuration (``PyConfig`` type) is stored in "
"``PyInterpreterState.config``."
msgstr ""
"La preconfiguración (tipo ``PyPreConfig``) se almacena en ``_PyRuntime."
"preconfig`` y la configuración (tipo ``PyConfig``) se almacena en "
"``PyInterpreterState.config``."

#: ../Doc/c-api/init_config.rst:51
msgid ""
"See also :ref:`Initialization, Finalization, and Threads <initialization>`."
msgstr ""
"Consulte también :ref:`Inicialización, finalización y subprocesos "
"<initialization>`."

#: ../Doc/c-api/init_config.rst:54
msgid ":pep:`587` \"Python Initialization Configuration\"."
msgstr ":pep:`587` \"Configuración de inicialización de Python\"."

#: ../Doc/c-api/init_config.rst:58
msgid "PyWideStringList"
msgstr "PyWideStringList"

#: ../Doc/c-api/init_config.rst:62
msgid "List of ``wchar_t*`` strings."
msgstr "Lista de cadenas de caracteres ``wchar_t*``."

#: ../Doc/c-api/init_config.rst:64
msgid ""
"If *length* is non-zero, *items* must be non-``NULL`` and all strings must "
"be non-``NULL``."
msgstr ""
"Si *length* no es cero, *items* no deben ser ``NULL`` y todas las cadenas de "
"caracteres deben ser no ``NULL``."

#: ../Doc/c-api/init_config.rst:67
msgid "Methods:"
msgstr "Métodos:"

#: ../Doc/c-api/init_config.rst:71
msgid "Append *item* to *list*."
msgstr "Agregar *item* a *list*."

#: ../Doc/c-api/init_config.rst:73 ../Doc/c-api/init_config.rst:84
msgid "Python must be preinitialized to call this function."
msgstr "Python debe estar preinicializado para llamar a esta función."

#: ../Doc/c-api/init_config.rst:77
msgid "Insert *item* into *list* at *index*."
msgstr "Inserta *item* en *list* en *index*."

#: ../Doc/c-api/init_config.rst:79
msgid ""
"If *index* is greater than or equal to *list* length, append *item* to "
"*list*."
msgstr ""
"Si *index* es mayor o igual que el largo de *list*, agrega *item* a *list*."

#: ../Doc/c-api/init_config.rst:82
msgid "*index* must be greater than or equal to 0."
msgstr "*index* debe ser mayor o igual que 0."

#: ../Doc/c-api/init_config.rst:86 ../Doc/c-api/init_config.rst:106
#: ../Doc/c-api/init_config.rst:209 ../Doc/c-api/init_config.rst:416
msgid "Structure fields:"
msgstr "Campos de estructura:"

#: ../Doc/c-api/init_config.rst:90
msgid "List length."
<<<<<<< HEAD
msgstr "Lista de longitud."

#: ../Doc/c-api/init_config.rst:94
msgid "List items."
msgstr "Lista de artículos."
=======
msgstr "Longitud de la lista."

#: ../Doc/c-api/init_config.rst:94
msgid "List items."
msgstr "Elementos de la lista."
>>>>>>> 71042c2e

#: ../Doc/c-api/init_config.rst:97
msgid "PyStatus"
msgstr "PyStatus"

#: ../Doc/c-api/init_config.rst:101
msgid ""
"Structure to store an initialization function status: success, error or exit."
msgstr ""
"Estructura para almacenar el estado de una función de inicialización: éxito, "
"error o salida."

#: ../Doc/c-api/init_config.rst:104
msgid "For an error, it can store the C function name which created the error."
msgstr ""
"Para un error, puede almacenar el nombre de la función C que creó el error."

#: ../Doc/c-api/init_config.rst:110
msgid "Exit code. Argument passed to ``exit()``."
msgstr "Código de salida El argumento pasó a ``exit()``."

#: ../Doc/c-api/init_config.rst:114
msgid "Error message."
msgstr "Mensaje de error."

#: ../Doc/c-api/init_config.rst:118
msgid "Name of the function which created an error, can be ``NULL``."
msgstr "El nombre de la función que creó un error puede ser ``NULL``."

#: ../Doc/c-api/init_config.rst:120
msgid "Functions to create a status:"
msgstr "Funciones para crear un estado:"

#: ../Doc/c-api/init_config.rst:124
msgid "Success."
msgstr "Éxito."

#: ../Doc/c-api/init_config.rst:128
msgid "Initialization error with a message."
msgstr "Error de inicialización con un mensaje."

#: ../Doc/c-api/init_config.rst:132
msgid "Memory allocation failure (out of memory)."
msgstr "Error de asignación de memoria (sin memoria)."

#: ../Doc/c-api/init_config.rst:136
msgid "Exit Python with the specified exit code."
msgstr "Sale de Python con el código de salida especificado."

#: ../Doc/c-api/init_config.rst:138
msgid "Functions to handle a status:"
msgstr "Funciones para manejar un estado:"

#: ../Doc/c-api/init_config.rst:142
msgid ""
"Is the status an error or an exit? If true, the exception must be handled; "
"by calling :c:func:`Py_ExitStatusException` for example."
msgstr ""
"¿Es el estado un error o una salida? Si es verdadero, la excepción debe ser "
"manejada; por ejemplo llamando a :c:func:`Py_ExitStatusException`."

#: ../Doc/c-api/init_config.rst:147
msgid "Is the result an error?"
msgstr "¿Es el resultado un error?"

#: ../Doc/c-api/init_config.rst:151
msgid "Is the result an exit?"
msgstr "¿El resultado es una salida?"

#: ../Doc/c-api/init_config.rst:155
msgid ""
"Call ``exit(exitcode)`` if *status* is an exit. Print the error message and "
"exit with a non-zero exit code if *status* is an error.  Must only be called "
"if ``PyStatus_Exception(status)`` is non-zero."
msgstr ""
"Llama a ``exit(exitcode)`` si *status* es una salida. Imprime el mensaje de "
"error y sale con un código de salida distinto de cero si *status* es un "
"error. Solo se debe llamar si ``PyStatus_Exception(status)`` no es cero."

#: ../Doc/c-api/init_config.rst:160
msgid ""
"Internally, Python uses macros which set ``PyStatus.func``, whereas "
"functions to create a status set ``func`` to ``NULL``."
msgstr ""
"Internamente, Python usa macros que establecen ``PyStatus.func``, mientras "
"que las funciones para crear un estado establecen ``func`` en ``NULL``."

#: ../Doc/c-api/init_config.rst:163
msgid "Example::"
msgstr "Ejemplo::"

#: ../Doc/c-api/init_config.rst:187
msgid "PyPreConfig"
msgstr "PyPreConfig"

#: ../Doc/c-api/init_config.rst:191
msgid "Structure used to preinitialize Python:"
msgstr "Estructura utilizada para preinicializar Python:"

#: ../Doc/c-api/init_config.rst:193
msgid "Set the Python memory allocator"
msgstr "Establece el asignador de memoria de Python"

#: ../Doc/c-api/init_config.rst:194
msgid "Configure the LC_CTYPE locale"
msgstr "Configure el entorno local LC_CTYPE"

#: ../Doc/c-api/init_config.rst:195
msgid "Set the UTF-8 mode"
msgstr "Establece el modo UTF-8"

#: ../Doc/c-api/init_config.rst:197
msgid "Function to initialize a preconfiguration:"
msgstr "Función para inicializar una preconfiguración:"

#: ../Doc/c-api/init_config.rst:201
msgid ""
"Initialize the preconfiguration with :ref:`Python Configuration <init-python-"
"config>`."
msgstr ""
<<<<<<< HEAD
"Inicialice la preconfiguración con :ref:`Configuración de Python <init-"
=======
"Inicializa la preconfiguración con :ref:`Configuración de Python <init-"
>>>>>>> 71042c2e
"python-config>`."

#: ../Doc/c-api/init_config.rst:206
msgid ""
"Initialize the preconfiguration with :ref:`Isolated Configuration <init-"
"isolated-conf>`."
msgstr ""
<<<<<<< HEAD
"Inicialice la preconfiguración con :ref:`Configuración aislada <init-"
=======
"Inicializa la preconfiguración con :ref:`Configuración aislada <init-"
>>>>>>> 71042c2e
"isolated-conf>`."

#: ../Doc/c-api/init_config.rst:213
msgid "Name of the memory allocator:"
msgstr "Nombre del asignador de memoria:"

#: ../Doc/c-api/init_config.rst:215
msgid ""
"``PYMEM_ALLOCATOR_NOT_SET`` (``0``): don't change memory allocators (use "
"defaults)"
msgstr ""
"``PYMEM_ALLOCATOR_NOT_SET`` (``0``): no cambie los asignadores de memoria "
"(use los valores predeterminados)"

#: ../Doc/c-api/init_config.rst:217
msgid "``PYMEM_ALLOCATOR_DEFAULT`` (``1``): default memory allocators"
msgstr ""
"``PYMEM_ALLOCATOR_DEFAULT`` (``1``): asignadores de memoria predeterminados"

#: ../Doc/c-api/init_config.rst:218
msgid ""
"``PYMEM_ALLOCATOR_DEBUG`` (``2``): default memory allocators with debug hooks"
msgstr ""
"``PYMEM_ALLOCATOR_DEBUG`` (``2``): asignadores de memoria predeterminados "
"con ganchos de depuración"

#: ../Doc/c-api/init_config.rst:220
msgid "``PYMEM_ALLOCATOR_MALLOC`` (``3``): force usage of ``malloc()``"
msgstr "``PYMEM_ALLOCATOR_MALLOC`` (``3``): fuerza el uso de ``malloc()``"

#: ../Doc/c-api/init_config.rst:221
msgid ""
"``PYMEM_ALLOCATOR_MALLOC_DEBUG`` (``4``): force usage of ``malloc()`` with "
"debug hooks"
msgstr ""
"``PYMEM_ALLOCATOR_MALLOC_DEBUG`` (``4``): fuerza el uso de ``malloc()`` con "
"ganchos de depuración"

#: ../Doc/c-api/init_config.rst:223
msgid ""
"``PYMEM_ALLOCATOR_PYMALLOC`` (``5``): :ref:`Python pymalloc memory allocator "
"<pymalloc>`"
msgstr ""
"``PYMEM_ALLOCATOR_PYMALLOC`` (``5``): :ref:`Python pymalloc memory allocator "
"<pymalloc>`"

#: ../Doc/c-api/init_config.rst:225
msgid ""
"``PYMEM_ALLOCATOR_PYMALLOC_DEBUG`` (``6``): :ref:`Python pymalloc memory "
"allocator <pymalloc>` with debug hooks"
msgstr ""
"``PYMEM_ALLOCATOR_PYMALLOC_DEBUG`` (``6``): :ref:`Python pymalloc memory "
"allocator <pymalloc>` con ganchos de depuración"

#: ../Doc/c-api/init_config.rst:228
msgid ""
"``PYMEM_ALLOCATOR_PYMALLOC`` and ``PYMEM_ALLOCATOR_PYMALLOC_DEBUG`` are not "
"supported if Python is configured using ``--without-pymalloc``"
msgstr ""
"``PYMEM_ALLOCATOR_PYMALLOC`` y ``PYMEM_ALLOCATOR_PYMALLOC_DEBUG`` no son "
"compatibles si Python está configurado con ``--with-pymalloc``"

#: ../Doc/c-api/init_config.rst:231
msgid "See :ref:`Memory Management <memory>`."
msgstr "Ver :ref:`Administración de memorias <memory>`."

#: ../Doc/c-api/init_config.rst:235
msgid ""
"Set the LC_CTYPE locale to the user preferred locale? If equals to 0, set :c:"
"member:`coerce_c_locale` and :c:member:`coerce_c_locale_warn` to 0."
msgstr ""
"¿Establece la configuración regional LC_CTYPE en la configuración regional "
"preferida por el usuario? Si es igual a 0, establece :c:member:"
"`coerce_c_locale` y :c:member:`coerce_c_locale_warn` en 0."

#: ../Doc/c-api/init_config.rst:240
msgid ""
"If equals to 2, coerce the C locale; if equals to 1, read the LC_CTYPE "
"locale to decide if it should be coerced."
msgstr ""
"Si es igual a 2, coaccione la configuración regional C; si es igual a 1, lea "
"la configuración regional LC_CTYPE para decidir si debe ser forzado."

#: ../Doc/c-api/init_config.rst:245
msgid "If non-zero, emit a warning if the C locale is coerced."
msgstr ""
"Si no es cero, emita una advertencia si la configuración regional C está "
"coaccionada."

#: ../Doc/c-api/init_config.rst:249
msgid "See :c:member:`PyConfig.dev_mode`."
msgstr "Ver :c:member:`PyConfig.dev_mode`."

#: ../Doc/c-api/init_config.rst:253
msgid "See :c:member:`PyConfig.isolated`."
msgstr "Ver :c:member:`PyConfig.isolated`."

#: ../Doc/c-api/init_config.rst:257
msgid ""
"If non-zero, disable UTF-8 Mode, set the Python filesystem encoding to "
"``mbcs``, set the filesystem error handler to ``replace``."
msgstr ""
"Si no es cero, desactive el modo UTF-8, configure la codificación del "
"sistema de archivos Python en ``mbcs``, configure el controlador de errores "
"del sistema de archivos en ``replace``."

#: ../Doc/c-api/init_config.rst:260 ../Doc/c-api/init_config.rst:546
msgid ""
"Only available on Windows. ``#ifdef MS_WINDOWS`` macro can be used for "
"Windows specific code."
msgstr ""
"Solo disponible en Windows. La macro ``#ifdef MS_WINDOWS`` se puede usar "
"para el código específico de Windows."

#: ../Doc/c-api/init_config.rst:265
msgid ""
"If non-zero, :c:func:`Py_PreInitializeFromArgs` and :c:func:"
"`Py_PreInitializeFromBytesArgs` parse their ``argv`` argument the same way "
"the regular Python parses command line arguments: see :ref:`Command Line "
"Arguments <using-on-cmdline>`."
msgstr ""
"Si no es cero, :c:func:`Py_PreInitializeFromArgs` y :c:func:"
"`Py_PreInitializeFromBytesArgs` analizan su argumento ``argv`` de la misma "
"manera que Python analiza los argumentos de la línea de comandos: ver :ref:"
"`Argumentos de línea de comandos <using-on-cmdline>`."

#: ../Doc/c-api/init_config.rst:272
msgid "See :c:member:`PyConfig.use_environment`."
msgstr "Ver :c:member:`PyConfig.use_environment`."

#: ../Doc/c-api/init_config.rst:276
msgid "If non-zero, enable the UTF-8 mode."
msgstr "Si no es cero, habilita el modo UTF-8."

#: ../Doc/c-api/init_config.rst:279
msgid "Preinitialization with PyPreConfig"
msgstr "Preinicialización con PyPreConfig"

#: ../Doc/c-api/init_config.rst:281
msgid "Functions to preinitialize Python:"
msgstr "Funciones para preinicializar Python:"

#: ../Doc/c-api/init_config.rst:285
msgid "Preinitialize Python from *preconfig* preconfiguration."
msgstr "Preinicializa Python desde la preconfiguración *preconfig*."

#: ../Doc/c-api/init_config.rst:289
msgid ""
"Preinitialize Python from *preconfig* preconfiguration and command line "
"arguments (bytes strings)."
msgstr ""
<<<<<<< HEAD
"Preinicialice Python desde la preconfiguración *preconfig* y argumentos de "
=======
"Preinicializa Python desde la preconfiguración *preconfig* y argumentos de "
>>>>>>> 71042c2e
"línea de comando (cadenas de caracteres de bytes)."

#: ../Doc/c-api/init_config.rst:294
msgid ""
"Preinitialize Python from *preconfig* preconfiguration and command line "
"arguments (wide strings)."
msgstr ""
<<<<<<< HEAD
"Preinicialice Python desde la preconfiguración *preconfig* y argumentos de "
=======
"Preinicializa Python desde la preconfiguración *preconfig* y argumentos de "
>>>>>>> 71042c2e
"línea de comando (cadenas de caracteres anchas)."

#: ../Doc/c-api/init_config.rst:297 ../Doc/c-api/init_config.rst:715
msgid ""
"The caller is responsible to handle exceptions (error or exit) using :c:func:"
"`PyStatus_Exception` and :c:func:`Py_ExitStatusException`."
msgstr ""
"La persona que llama es responsable de manejar las excepciones (error o "
"salida) usando :c:func:`PyStatus_Exception` y :c:func:"
"`Py_ExitStatusException`."

#: ../Doc/c-api/init_config.rst:300
msgid ""
"For :ref:`Python Configuration <init-python-config>` (:c:func:"
"`PyPreConfig_InitPythonConfig`), if Python is initialized with command line "
"arguments, the command line arguments must also be passed to preinitialize "
"Python, since they have an effect on the pre-configuration like encodings. "
"For example, the :option:`-X utf8 <-X>` command line option enables the "
"UTF-8 Mode."
msgstr ""
"Para :ref:`Configuración de Python <init-python-config>` (:c:func:"
"`PyPreConfig_InitPythonConfig`), si Python se inicializa con argumentos de "
"línea de comando, los argumentos de línea de comando también deben pasarse "
"para preinicializar Python, ya que tienen un efecto en la preconfiguración "
"como codificaciones. Por ejemplo, la opción de línea de comando :option:`-X "
"utf8 <-X>` habilita el modo UTF-8."

#: ../Doc/c-api/init_config.rst:307
msgid ""
"``PyMem_SetAllocator()`` can be called after :c:func:`Py_PreInitialize` and "
"before :c:func:`Py_InitializeFromConfig` to install a custom memory "
"allocator. It can be called before :c:func:`Py_PreInitialize` if :c:member:"
"`PyPreConfig.allocator` is set to ``PYMEM_ALLOCATOR_NOT_SET``."
msgstr ""
"``PyMem_SetAllocator()`` se puede llamar después de :c:func:"
"`Py_PreInitialize` y antes :c:func:`Py_InitializeFromConfig` para instalar "
"un asignador de memoria personalizado. Se puede llamar antes :c:func:"
"`Py_PreInitialize` si :c:member:`PyPreConfig.allocator` está configurado en "
"``PYMEM_ALLOCATOR_NOT_SET``."

#: ../Doc/c-api/init_config.rst:312
msgid ""
"Python memory allocation functions like :c:func:`PyMem_RawMalloc` must not "
"be used before Python preinitialization, whereas calling directly "
"``malloc()`` and ``free()`` is always safe. :c:func:`Py_DecodeLocale` must "
"not be called before the preinitialization."
msgstr ""
"Las funciones de asignación de memoria de Python como :c:func:"
"`PyMem_RawMalloc` no deben usarse antes de la preinicialización de Python, "
"mientras que llamar directamente a ``malloc()`` y ``free()`` siempre es "
"seguro. :c:func:`Py_DecodeLocale` no debe llamarse antes de la "
"preinicialización."

#: ../Doc/c-api/init_config.rst:317
msgid "Example using the preinitialization to enable the UTF-8 Mode::"
msgstr "Ejemplo usando la preinicialización para habilitar el modo UTF-8::"

#: ../Doc/c-api/init_config.rst:338
msgid "PyConfig"
msgstr "PyConfig"

#: ../Doc/c-api/init_config.rst:342
msgid "Structure containing most parameters to configure Python."
msgstr ""
"Estructura que contiene la mayoría de los parámetros para configurar Python."

#: ../Doc/c-api/init_config.rst:344
msgid "Structure methods:"
msgstr "Métodos de estructura:"

#: ../Doc/c-api/init_config.rst:348
msgid ""
"Initialize configuration with :ref:`Python Configuration <init-python-"
"config>`."
msgstr ""
<<<<<<< HEAD
"Inicialice la configuración con :ref:`Configuración de Python <init-python-"
=======
"Inicializa la configuración con :ref:`Configuración de Python <init-python-"
>>>>>>> 71042c2e
"config>`."

#: ../Doc/c-api/init_config.rst:353
msgid ""
"Initialize configuration with :ref:`Isolated Configuration <init-isolated-"
"conf>`."
msgstr ""
<<<<<<< HEAD
"Inicialice la configuración con :ref:`Configuración aislada <init-isolated-"
=======
"Inicializa la configuración con :ref:`Configuración aislada <init-isolated-"
>>>>>>> 71042c2e
"conf>`."

#: ../Doc/c-api/init_config.rst:358
msgid "Copy the wide character string *str* into ``*config_str``."
msgstr "Copia la cadena de caracteres anchos *str* en ``*config_str``."

#: ../Doc/c-api/init_config.rst:360 ../Doc/c-api/init_config.rst:366
#: ../Doc/c-api/init_config.rst:372 ../Doc/c-api/init_config.rst:378
#: ../Doc/c-api/init_config.rst:384 ../Doc/c-api/init_config.rst:392
msgid "Preinitialize Python if needed."
<<<<<<< HEAD
msgstr "Preinicialice Python si es necesario."
=======
msgstr "Preinicializa Python si es necesario."
>>>>>>> 71042c2e

#: ../Doc/c-api/init_config.rst:364
msgid ""
"Decode *str* using ``Py_DecodeLocale()`` and set the result into "
"``*config_str``."
msgstr ""
"Decodifica *str* usando ``Py_DecodeLocale()`` y configure el resultado en "
"``*config_str``."

#: ../Doc/c-api/init_config.rst:370
msgid "Set command line arguments from wide character strings."
msgstr ""
"Establezca argumentos de línea de comando a partir de cadenas de caracteres "
"anchas."

#: ../Doc/c-api/init_config.rst:376
msgid ""
"Set command line arguments: decode bytes using :c:func:`Py_DecodeLocale`."
msgstr ""
"Establezca argumentos de línea de comando: decodifique bytes usando :c:func:"
"`Py_DecodeLocale`."

#: ../Doc/c-api/init_config.rst:382
msgid "Set the list of wide strings *list* to *length* and *items*."
msgstr ""
"Establece la lista de cadenas de caracteres anchas *list* a *length* y "
"*items*."

#: ../Doc/c-api/init_config.rst:388
msgid "Read all Python configuration."
msgstr "Lee toda la configuración de Python."

#: ../Doc/c-api/init_config.rst:390
msgid "Fields which are already initialized are left unchanged."
msgstr "Los campos que ya están inicializados no se modifican."

#: ../Doc/c-api/init_config.rst:396
msgid "Release configuration memory."
<<<<<<< HEAD
msgstr "Liberar memoria de configuración."
=======
msgstr "Libera memoria de configuración."
>>>>>>> 71042c2e

#: ../Doc/c-api/init_config.rst:398
msgid ""
"Most ``PyConfig`` methods preinitialize Python if needed. In that case, the "
"Python preinitialization configuration in based on the :c:type:`PyConfig`. "
"If configuration fields which are in common with :c:type:`PyPreConfig` are "
"tuned, they must be set before calling a :c:type:`PyConfig` method:"
msgstr ""
"La mayoría de los métodos ``PyConfig`` preinicializan Python si es "
"necesario. En ese caso, la configuración de preinicialización de Python se "
"basa en :c:type:`PyConfig`. Si los campos de configuración que son comunes "
"con :c:type:`PyPreConfig` están ajustados, deben configurarse antes de "
"llamar al método :c:type:`PyConfig`:"

#: ../Doc/c-api/init_config.rst:403
msgid ":c:member:`~PyConfig.dev_mode`"
msgstr ":c:member:`~PyConfig.dev_mode`"

#: ../Doc/c-api/init_config.rst:404
msgid ":c:member:`~PyConfig.isolated`"
msgstr ":c:member:`~PyConfig.isolated`"

#: ../Doc/c-api/init_config.rst:405
msgid ":c:member:`~PyConfig.parse_argv`"
msgstr ":c:member:`~PyConfig.parse_argv`"

#: ../Doc/c-api/init_config.rst:406
msgid ":c:member:`~PyConfig.use_environment`"
msgstr ":c:member:`~PyConfig.use_environment`"

#: ../Doc/c-api/init_config.rst:408
msgid ""
"Moreover, if :c:func:`PyConfig_SetArgv` or :c:func:`PyConfig_SetBytesArgv` "
"is used, this method must be called first, before other methods, since the "
"preinitialization configuration depends on command line arguments (if :c:"
"member:`parse_argv` is non-zero)."
msgstr ""
"Además, si se utiliza :c:func:`PyConfig_SetArgv` o :c:func:"
"`PyConfig_SetBytesArgv`, este método debe llamarse primero, antes que otros "
"métodos, ya que la configuración de preinicialización depende de los "
"argumentos de la línea de comandos (si :c:member:`parse_argv` no es cero)."

#: ../Doc/c-api/init_config.rst:413
msgid ""
"The caller of these methods is responsible to handle exceptions (error or "
"exit) using ``PyStatus_Exception()`` and ``Py_ExitStatusException()``."
msgstr ""
"Quien llama de estos métodos es responsable de manejar las excepciones "
"(error o salida) usando ``PyStatus_Exception()`` y "
"``Py_ExitStatusException()``."

#: ../Doc/c-api/init_config.rst:420
msgid ""
"Command line arguments, :data:`sys.argv`. See :c:member:`~PyConfig."
"parse_argv` to parse :c:member:`~PyConfig.argv` the same way the regular "
"Python parses Python command line arguments. If :c:member:`~PyConfig.argv` "
"is empty, an empty string is added to ensure that :data:`sys.argv` always "
"exists and is never empty."
msgstr ""
"Argumentos de línea de comando, :data:`sys.argv`. Consulta :c:member:"
"`~PyConfig.parse_argv` para analizar :c:member:`~PyConfig.argv` de la misma "
"manera que Python normal analiza los argumentos de la línea de comandos de "
"Python. Si :c:member:`~PyConfig.argv` está vacío, se agrega una cadena de "
"caracteres vacía para garantizar que :data:`sys.argv` siempre exista y nunca "
"esté vacío."

#: ../Doc/c-api/init_config.rst:428
msgid ":data:`sys.base_exec_prefix`."
msgstr ":data:`sys.base_exec_prefix`."

#: ../Doc/c-api/init_config.rst:432
msgid ""
":data:`sys._base_executable`: ``__PYVENV_LAUNCHER__`` environment variable "
"value, or copy of :c:member:`PyConfig.executable`."
msgstr ""
":data:`sys._base_executable`: ``__PYVENV_LAUNCHER__`` valor de la variable "
"de entorno, o copia de :c:member:`PyConfig.executable`."

#: ../Doc/c-api/init_config.rst:437
msgid ":data:`sys.base_prefix`."
msgstr ":data:`sys.base_prefix`."

#: ../Doc/c-api/init_config.rst:441
msgid ""
"If equals to 0, enable unbuffered mode, making the stdout and stderr streams "
"unbuffered."
msgstr ""
"Si es igual a 0, habilite el modo sin búfer, haciendo que las secuencias "
"stdout y stderr no tengan búfer."

#: ../Doc/c-api/init_config.rst:444
msgid "stdin is always opened in buffered mode."
msgstr "stdin siempre se abre en modo de búfer."

#: ../Doc/c-api/init_config.rst:448
msgid ""
"If equals to 1, issue a warning when comparing :class:`bytes` or :class:"
"`bytearray` with :class:`str`, or comparing :class:`bytes` with :class:"
"`int`. If equal or greater to 2, raise a :exc:`BytesWarning` exception."
msgstr ""
"Si es igual a 1, emita una advertencia cuando compare :class:`bytes` o :"
"class:`bytearray` con :class:`str`, o compare :class:`bytes` con :class:"
<<<<<<< HEAD
"`int`. Si es igual o mayor a 2, lanza una excepción :exc:`BytesWarning`."
=======
"`int`. Si es igual o mayor a 2, genere una excepción :exc:`BytesWarning`."
>>>>>>> 71042c2e

#: ../Doc/c-api/init_config.rst:455
msgid ""
"Control the validation behavior of hash-based ``.pyc`` files (see :pep:"
"`552`): :option:`--check-hash-based-pycs` command line option value."
msgstr ""
"Controla el comportamiento de validación de los archivos ``.pyc`` basados en "
"hash (consulte :pep:`552`): con el valor de la opción de línea de comando :"
"option:`--check-hash-based-pycs`."

#: ../Doc/c-api/init_config.rst:458
msgid "Valid values: ``always``, ``never`` and ``default``."
msgstr "Valores válidos: ``always``, ``never`` y ``default``."

#: ../Doc/c-api/init_config.rst:460
msgid "The default value is: ``default``."
msgstr "El valor predeterminado es: ``default``."

#: ../Doc/c-api/init_config.rst:464
msgid ""
"If non-zero, configure C standard streams (``stdio``, ``stdout``, "
"``stdout``). For example, set their mode to ``O_BINARY`` on Windows."
msgstr ""
"Si no es cero, configure las secuencias estándar C (``stdio``, ``stdout``, "
"``stdout``). Por ejemplo, configure su modo en ``O_BINARY`` en Windows."

#: ../Doc/c-api/init_config.rst:469
msgid "Development mode: see :option:`-X dev <-X>`."
msgstr "Modo de desarrollo: ver :option:`-X dev <-X>`."

#: ../Doc/c-api/init_config.rst:473
msgid "If non-zero, dump all objects which are still alive at exit."
msgstr ""
"Si no es cero, volcar todos los objetos que aún están vivos en la salida."

#: ../Doc/c-api/init_config.rst:475
msgid ""
"Require a debug build of Python (``Py_REF_DEBUG`` macro must be defined)."
msgstr ""
"Requerir una compilación de depuración de Python (la macro ``Py_REF_DEBUG`` "
"debe estar definida)."

#: ../Doc/c-api/init_config.rst:479
msgid ":data:`sys.exec_prefix`."
msgstr ":data:`sys.exec_prefix`."

#: ../Doc/c-api/init_config.rst:483
msgid ":data:`sys.executable`."
msgstr ":data:`sys.executable`."

#: ../Doc/c-api/init_config.rst:487
msgid "If non-zero, call :func:`faulthandler.enable` at startup."
msgstr "Si no es cero, llama a :func:`faulthandler.enable` al inicio."

#: ../Doc/c-api/init_config.rst:491
msgid "Filesystem encoding, :func:`sys.getfilesystemencoding`."
msgstr ""
"Codificación del sistema de archivos, :func:`sys.getfilesystemencoding`."

#: ../Doc/c-api/init_config.rst:495
msgid "Filesystem encoding errors, :func:`sys.getfilesystemencodeerrors`."
msgstr ""
"Errores de codificación del sistema de archivos, :func:`sys."
"getfilesystemencodeerrors`."

#: ../Doc/c-api/init_config.rst:500
msgid "Randomized hash function seed."
msgstr "Funciones de semillas aleatorias hash."

#: ../Doc/c-api/init_config.rst:502
msgid ""
"If :c:member:`~PyConfig.use_hash_seed` is zero, a seed is chosen randomly at "
"Pythonstartup, and :c:member:`~PyConfig.hash_seed` is ignored."
msgstr ""
"Si :c:member:`~PyConfig.use_hash_seed` es cero, se elige una semilla "
"aleatoriamente en Pythonstartup, y :c:member:`~PyConfig.hash_seed` se ignora."

#: ../Doc/c-api/init_config.rst:507
msgid "Python home directory."
msgstr "Directorio de inicio de Python."

#: ../Doc/c-api/init_config.rst:509
msgid ""
"Initialized from :envvar:`PYTHONHOME` environment variable value by default."
msgstr ""
"Inicializado desde valor de variable de entorno :envvar:`PYTHONHOME` por "
"defecto."

#: ../Doc/c-api/init_config.rst:514
msgid "If non-zero, profile import time."
msgstr "Si no es cero, el tiempo de importación del perfil."

#: ../Doc/c-api/init_config.rst:518
msgid "Enter interactive mode after executing a script or a command."
msgstr ""
<<<<<<< HEAD
"Ingrese al modo interactivo después de ejecutar un script o un comando."

#: ../Doc/c-api/init_config.rst:522
msgid "Install signal handlers?"
msgstr "Instala manejadores de señal?"
=======
"Ingresa al modo interactivo después de ejecutar un script o un comando."

#: ../Doc/c-api/init_config.rst:522
msgid "Install signal handlers?"
msgstr "¿Instala manejadores de señal?"
>>>>>>> 71042c2e

#: ../Doc/c-api/init_config.rst:526
msgid "Interactive mode."
msgstr "Modo interactivo."

#: ../Doc/c-api/init_config.rst:530
msgid "If greater than 0, enable isolated mode:"
msgstr "Si es mayor que 0, habilite el modo aislado:"

#: ../Doc/c-api/init_config.rst:532
msgid ""
":data:`sys.path` contains neither the script's directory (computed from "
"``argv[0]`` or the current directory) nor the user's site-packages directory."
msgstr ""
":data:`sys.path` no contiene ni el directorio del script (calculado a partir "
"de ``argv[0]`` o el directorio actual) ni el directorio de paquetes del "
"sitio del usuario."

#: ../Doc/c-api/init_config.rst:535
msgid ""
"Python REPL doesn't import :mod:`readline` nor enable default readline "
"configuration on interactive prompts."
msgstr ""
"Python REPL no importa :mod:`readline` ni habilita la configuración "
"predeterminada de readline en mensajes interactivos."

#: ../Doc/c-api/init_config.rst:537
msgid ""
"Set :c:member:`~PyConfig.use_environment` and :c:member:`~PyConfig."
"user_site_directory` to 0."
msgstr ""
"Establece :c:member:`~PyConfig.use_environment` y :c:member:`~PyConfig."
"user_site_directory` en 0."

#: ../Doc/c-api/init_config.rst:542
msgid ""
"If non-zero, use :class:`io.FileIO` instead of :class:`io.WindowsConsoleIO` "
"for :data:`sys.stdin`, :data:`sys.stdout` and :data:`sys.stderr`."
msgstr ""
"Si no es cero, usa :class:`io.FileIO` en lugar de :class:`io."
"WindowsConsoleIO` para :data:`sys.stdin`, :data:`sys.stdout` y :data:`sys."
"stderr`."

#: ../Doc/c-api/init_config.rst:551
msgid ""
"If non-zero, dump statistics on :ref:`Python pymalloc memory allocator "
"<pymalloc>` at exit."
msgstr ""
"Si no es cero, volcar las estadísticas en :ref:`Asignador de memoria Python "
"pymalloc <pymalloc>` en la salida."

#: ../Doc/c-api/init_config.rst:554
msgid "The option is ignored if Python is built using ``--without-pymalloc``."
msgstr ""
"La opción se ignora si Python se construye usando ``--without-pymalloc``."

#: ../Doc/c-api/init_config.rst:558
msgid ""
"Module search paths as a string separated by ``DELIM`` (:data:`os.path."
"pathsep`)."
msgstr ""
"Módulo de rutas de búsqueda como una cadena separada por ``DELIM`` (:data:"
"`os.path.pathsep`)."

#: ../Doc/c-api/init_config.rst:561
msgid ""
"Initialized from :envvar:`PYTHONPATH` environment variable value by default."
msgstr ""
"Inicializado desde valor de variable de entorno :envvar:`PYTHONPATH` por "
"defecto."

#: ../Doc/c-api/init_config.rst:567
msgid ""
":data:`sys.path`. If :c:member:`~PyConfig.module_search_paths_set` is equal "
"to 0, the :c:member:`~PyConfig.module_search_paths` is overridden by the "
"function calculating the :ref:`Path Configuration <init-path-config>`."
msgstr ""
":data:`sys.path`. Si :c:member:`~PyConfig.module_search_paths_set` es igual "
"a 0, el :c:member:`~PyConfig.module_search_paths` es anulado por la función "
"que calcula :ref:`Configuración de ruta <init-path-config>` ."

#: ../Doc/c-api/init_config.rst:574
msgid "Compilation optimization level:"
msgstr "Nivel de optimización de compilación:"

#: ../Doc/c-api/init_config.rst:576
msgid "0: Peephole optimizer (and ``__debug__`` is set to ``True``)"
msgstr ""
"0: Optimizador de mirilla (y ``__debug__`` está configurado como ``True``)"

#: ../Doc/c-api/init_config.rst:577
msgid "1: Remove assertions, set ``__debug__`` to ``False``"
<<<<<<< HEAD
msgstr "1: elimine las aserciones, establece ``__debug__`` en ``False``"
=======
msgstr "1: Elimina las aserciones, establece ``__debug__`` en ``False``"
>>>>>>> 71042c2e

#: ../Doc/c-api/init_config.rst:578
msgid "2: Strip docstrings"
msgstr "2: *Strip* docstrings"

#: ../Doc/c-api/init_config.rst:582
msgid ""
"If non-zero, parse :c:member:`~PyConfig.argv` the same way the regular "
"Python command line arguments, and strip Python arguments from :c:member:"
"`~PyConfig.argv`: see :ref:`Command Line Arguments <using-on-cmdline>`."
msgstr ""
"Si no es cero, analiza :c:member:`~PyConfig.argv` de la misma manera que los "
"argumentos regulares de la línea de comandos de Python, y elimine los "
"argumentos de Python de :c:member:`~PyConfig.argv`: vea :ref:`Argumentos de "
"línea de comando <using-on-cmdline>`."

#: ../Doc/c-api/init_config.rst:589
msgid ""
"If non-zero, turn on parser debugging output (for expert only, depending on "
"compilation options)."
msgstr ""
"Si no es cero, activa la salida de depuración del analizador (solo para "
"expertos, dependiendo de las opciones de compilación)."

#: ../Doc/c-api/init_config.rst:594
msgid ""
"If equal to 0, suppress warnings when calculating the :ref:`Path "
"Configuration <init-path-config>` (Unix only, Windows does not log any "
"warning). Otherwise, warnings are written into ``stderr``."
msgstr ""
"Si es igual a 0, suprime las advertencias al calcular :ref:`Configuración de "
"ruta <init-path-config>` (solo Unix, Windows no registra ninguna "
"advertencia). De lo contrario, las advertencias se escriben en ``stderr``."

#: ../Doc/c-api/init_config.rst:600
msgid ":data:`sys.prefix`."
msgstr ":data:`sys.prefix`."

#: ../Doc/c-api/init_config.rst:604
msgid ""
"Program name. Used to initialize :c:member:`~PyConfig.executable`, and in "
"early error messages."
msgstr ""
"Nombre del programa Se usa para inicializar :c:member:`~PyConfig."
"executable`, y en los primeros mensajes de error."

#: ../Doc/c-api/init_config.rst:609
msgid ":data:`sys.pycache_prefix`: ``.pyc`` cache prefix."
msgstr ":data:`sys.pycache_prefix`: prefijo de caché ``.pyc``."

#: ../Doc/c-api/init_config.rst:611
msgid "If ``NULL``, :data:`sys.pycache_prefix` is set to ``None``."
msgstr "Si ``NULL``, :data:`sys.pycache_prefix` es establecido a ``None``."

#: ../Doc/c-api/init_config.rst:615
msgid ""
"Quiet mode. For example, don't display the copyright and version messages in "
"interactive mode."
msgstr ""
<<<<<<< HEAD
"Modo silencioso. Por ejemplo, no muestre los mensajes de copyright y versión "
=======
"Modo silencioso. Por ejemplo, no muestra los mensajes de copyright y versión "
>>>>>>> 71042c2e
"en modo interactivo."

#: ../Doc/c-api/init_config.rst:620
msgid "``python3 -c COMMAND`` argument. Used by :c:func:`Py_RunMain`."
msgstr "Argumento ``python3 -c COMMAND``. Utilizado por :c:func:`Py_RunMain`."

#: ../Doc/c-api/init_config.rst:624
msgid "``python3 FILENAME`` argument. Used by :c:func:`Py_RunMain`."
msgstr "Argumento ``python3 FILENAME``. Utilizado por :c:func:`Py_RunMain`."

#: ../Doc/c-api/init_config.rst:628
msgid "``python3 -m MODULE`` argument. Used by :c:func:`Py_RunMain`."
msgstr "Argumento ``python3 -m MODULE``. Utilizado por :c:func:`Py_RunMain`."

#: ../Doc/c-api/init_config.rst:632
msgid "Show allocation counts at exit?"
msgstr "¿Mostrar recuentos de asignación en la salida?"

#: ../Doc/c-api/init_config.rst:634
msgid "Set to 1 by :option:`-X showalloccount <-X>` command line option."
msgstr ""
"Establecido en 1 por la opción de línea de comandos :option:`-X "
"showalloccount <-X>`."

#: ../Doc/c-api/init_config.rst:636
msgid "Need a special Python build with ``COUNT_ALLOCS`` macro defined."
msgstr ""
"Necesita una compilación especial de Python con la macro ``COUNT_ALLOCS`` "
"definida."

#: ../Doc/c-api/init_config.rst:640
msgid "Show total reference count at exit?"
msgstr "¿Mostrar el recuento de referencia total en la salida?"

#: ../Doc/c-api/init_config.rst:642
msgid "Set to 1 by :option:`-X showrefcount <-X>` command line option."
msgstr ""
"Establecido en 1 por la opción de línea de comandos :option:`-X showrefcount "
"<-X>`."

#: ../Doc/c-api/init_config.rst:644
msgid "Need a debug build of Python (``Py_REF_DEBUG`` macro must be defined)."
msgstr ""
"Necesita una compilación de depuración de Python (se debe definir la macro "
"``Py_REF_DEBUG``)."

#: ../Doc/c-api/init_config.rst:648
msgid "Import the :mod:`site` module at startup?"
msgstr "¿Importar el módulo :mod:`site` al inicio?"

#: ../Doc/c-api/init_config.rst:652
msgid "Skip the first line of the source?"
msgstr "¿Saltar la primera línea de la fuente?"

#: ../Doc/c-api/init_config.rst:657
msgid ""
"Encoding and encoding errors of :data:`sys.stdin`, :data:`sys.stdout` and :"
"data:`sys.stderr`."
msgstr ""
"Codificación y codificación de errores de :data:`sys.stdin`, :data:`sys."
"stdout` y :data:`sys.stderr`."

#: ../Doc/c-api/init_config.rst:662
msgid "If non-zero, call :func:`tracemalloc.start` at startup."
msgstr "Si no es cero, llama a :func:`tracemalloc.start` al inicio."

#: ../Doc/c-api/init_config.rst:666
msgid "If greater than 0, use :ref:`environment variables <using-on-envvars>`."
msgstr "Si es mayor que 0, use :ref:`variables de entorno <using-on-envvars>`."

#: ../Doc/c-api/init_config.rst:670
msgid "If non-zero, add user site directory to :data:`sys.path`."
msgstr ""
"Si no es cero, agrega el directorio del sitio del usuario a :data:`sys.path`."

#: ../Doc/c-api/init_config.rst:674
msgid "If non-zero, enable verbose mode."
msgstr "Si no es cero, habilita el modo detallado."

#: ../Doc/c-api/init_config.rst:678
msgid ""
":data:`sys.warnoptions`: options of the :mod:`warnings` module to build "
"warnings filters: lowest to highest priority."
msgstr ""
":data:`sys.warnoptions`: opciones del módulo :mod:`warnings` para crear "
"filtros de advertencia: de menor a mayor prioridad."

#: ../Doc/c-api/init_config.rst:681
msgid ""
"The :mod:`warnings` module adds :data:`sys.warnoptions` in the reverse "
"order: the last :c:member:`PyConfig.warnoptions` item becomes the first item "
"of :data:`warnings.filters` which is checked first (highest priority)."
msgstr ""
"El módulo :mod:`warnings` agrega :data:`sys.warnoptions` en el orden "
"inverso: el último elemento :c:member:`PyConfig.warnoptions` se convierte en "
"el primer elemento de :data:`warnings.filters` que es verificado primero "
"(máxima prioridad)."

#: ../Doc/c-api/init_config.rst:688
msgid "If non-zero, write ``.pyc`` files."
msgstr "Si no es cero, escribe los archivos ``.pyc``."

#: ../Doc/c-api/init_config.rst:690
msgid ""
":data:`sys.dont_write_bytecode` is initialized to the inverted value of :c:"
"member:`~PyConfig.write_bytecode`."
msgstr ""
":data:`sys.dont_write_bytecode` se inicializa al valor invertido de :c:"
"member:`~PyConfig.write_bytecode`."

#: ../Doc/c-api/init_config.rst:695
msgid ":data:`sys._xoptions`."
msgstr ":data:`sys._xoptions`."

#: ../Doc/c-api/init_config.rst:697
msgid ""
"If ``parse_argv`` is non-zero, ``argv`` arguments are parsed the same way "
"the regular Python parses command line arguments, and Python arguments are "
"stripped from ``argv``: see :ref:`Command Line Arguments <using-on-cmdline>`."
msgstr ""
"Si ``parse_argv`` no es cero, los argumentos ``argv`` se analizan de la "
"misma manera que Python analiza los argumentos de línea de comando, y los "
"argumentos de Python se eliminan de ``argv``: ver :ref:`Argumentos de línea "
"de comando <using-on-cmdline>`."

#: ../Doc/c-api/init_config.rst:702
msgid ""
"The ``xoptions`` options are parsed to set other options: see :option:`-X` "
"option."
msgstr ""
"Las opciones ``xoptions`` se analizan para establecer otras opciones: ver la "
"opción :option:`-X`."

#: ../Doc/c-api/init_config.rst:707
msgid "Initialization with PyConfig"
msgstr "Inicialización con PyConfig"

#: ../Doc/c-api/init_config.rst:709
msgid "Function to initialize Python:"
msgstr "Función para inicializar Python:"

#: ../Doc/c-api/init_config.rst:713
msgid "Initialize Python from *config* configuration."
<<<<<<< HEAD
msgstr "Inicialice Python desde la configuración *config*."
=======
msgstr "Inicializa Python desde la configuración *config*."
>>>>>>> 71042c2e

#: ../Doc/c-api/init_config.rst:718
msgid ""
"If ``PyImport_FrozenModules``, ``PyImport_AppendInittab()`` or "
"``PyImport_ExtendInittab()`` are used, they must be set or called after "
"Python preinitialization and before the Python initialization."
msgstr ""
"Si se usan ``PyImport_FrozenModules``, ``PyImport_AppendInittab()`` o "
"``PyImport_ExtendInittab()``, deben configurarse o llamarse después de la "
"preinicialización de Python y antes de la inicialización de Python."

#: ../Doc/c-api/init_config.rst:722
msgid "Example setting the program name::"
msgstr "Ejemplo de configuración del nombre del programa::"

#: ../Doc/c-api/init_config.rst:750
msgid ""
"More complete example modifying the default configuration, read the "
"configuration, and then override some parameters::"
msgstr ""
"Ejemplo más completo que modifica la configuración predeterminada, lee la "
"configuración y luego anula algunos parámetros ::"

#: ../Doc/c-api/init_config.rst:801
msgid "Isolated Configuration"
msgstr "Configuración aislada"

#: ../Doc/c-api/init_config.rst:803
msgid ""
":c:func:`PyPreConfig_InitIsolatedConfig` and :c:func:"
"`PyConfig_InitIsolatedConfig` functions create a configuration to isolate "
"Python from the system. For example, to embed Python into an application."
msgstr ""
":c:func:`PyPreConfig_InitIsolatedConfig` y las funciones :c:func:"
"`PyConfig_InitIsolatedConfig` crean una configuración para aislar Python del "
"sistema. Por ejemplo, para incrustar Python en una aplicación."

#: ../Doc/c-api/init_config.rst:808
msgid ""
"This configuration ignores global configuration variables, environments "
"variables, command line arguments (:c:member:`PyConfig.argv` is not parsed) "
"and user site directory. The C standard streams (ex: ``stdout``) and the "
"LC_CTYPE locale are left unchanged. Signal handlers are not installed."
msgstr ""
"Esta configuración ignora las variables de configuración global, las "
"variables de entorno, los argumentos de la línea de comandos (:c:member:"
"`PyConfig.argv` no se analiza) y el directorio del sitio del usuario. Las "
"transmisiones estándar C (por ejemplo, ``stdout``) y el entorno local "
"LC_CTYPE no se modifican. Los manejadores de señal no están instalados."

#: ../Doc/c-api/init_config.rst:813
msgid ""
"Configuration files are still used with this configuration. Set the :ref:"
"`Path Configuration <init-path-config>` (\"output fields\") to ignore these "
"configuration files and avoid the function computing the default path "
"configuration."
msgstr ""
"Los archivos de configuración todavía se usan con esta configuración. "
"Configure :ref:`Configuración de ruta <init-path-config>` (\"campos de salida"
"\") para ignorar estos archivos de configuración y evitar la función que "
"calcula la configuración de ruta predeterminada."

#: ../Doc/c-api/init_config.rst:822
msgid "Python Configuration"
msgstr "Configuración de Python"

#: ../Doc/c-api/init_config.rst:824
msgid ""
":c:func:`PyPreConfig_InitPythonConfig` and :c:func:"
"`PyConfig_InitPythonConfig` functions create a configuration to build a "
"customized Python which behaves as the regular Python."
msgstr ""
":c:func:`PyPreConfig_InitPythonConfig` y las funciones :c:func:"
"`PyConfig_InitPythonConfig` crean una configuración para construir un Python "
"personalizado que se comporta como el Python normal."

#: ../Doc/c-api/init_config.rst:828
msgid ""
"Environments variables and command line arguments are used to configure "
"Python, whereas global configuration variables are ignored."
msgstr ""
"Las variables de entorno y los argumentos de la línea de comandos se "
"utilizan para configurar Python, mientras que las variables de configuración "
"global se ignoran."

#: ../Doc/c-api/init_config.rst:831
msgid ""
"This function enables C locale coercion (:pep:`538`) and UTF-8 Mode (:pep:"
"`540`) depending on the LC_CTYPE locale, :envvar:`PYTHONUTF8` and :envvar:"
"`PYTHONCOERCECLOCALE` environment variables."
msgstr ""
"Esta función permite la coerción de configuración regional C (:pep:`538`) y "
"el modo UTF-8 (:pep:`540`) dependiendo de la configuración regional "
"LC_CTYPE, :envvar:`PYTHONUTF8` y variables de entorno :envvar:"
"`PYTHONCOERCECLOCALE`."

#: ../Doc/c-api/init_config.rst:835
msgid "Example of customized Python always running in isolated mode::"
msgstr ""
"Ejemplo de Python personalizado que siempre se ejecuta en modo aislado::"

#: ../Doc/c-api/init_config.rst:874
msgid "Path Configuration"
msgstr "Configuración de ruta"

#: ../Doc/c-api/init_config.rst:876
msgid ":c:type:`PyConfig` contains multiple fields for the path configuration:"
msgstr ""
":c:type:`PyConfig` contiene múltiples campos para la configuración de ruta:"

#: ../Doc/c-api/init_config.rst:878
msgid "Path configuration inputs:"
msgstr "Entradas de configuración de ruta:"

#: ../Doc/c-api/init_config.rst:880
msgid ":c:member:`PyConfig.home`"
msgstr ":c:member:`PyConfig.home`"

#: ../Doc/c-api/init_config.rst:881
msgid ":c:member:`PyConfig.pathconfig_warnings`"
msgstr ":c:member:`PyConfig.pathconfig_warnings`"

#: ../Doc/c-api/init_config.rst:882
msgid ":c:member:`PyConfig.program_name`"
msgstr ":c:member:`PyConfig.program_name`"

#: ../Doc/c-api/init_config.rst:883
msgid ":c:member:`PyConfig.pythonpath_env`"
msgstr ":c:member:`PyConfig.pythonpath_env`"

#: ../Doc/c-api/init_config.rst:884
msgid "current working directory: to get absolute paths"
msgstr "directorio de trabajo actual: para obtener rutas absolutas"

#: ../Doc/c-api/init_config.rst:885
msgid ""
"``PATH`` environment variable to get the program full path (from :c:member:"
"`PyConfig.program_name`)"
msgstr ""
"Variable de entorno ``PATH`` para obtener la ruta completa del programa (de :"
"c:member:`PyConfig.program_name`)"

#: ../Doc/c-api/init_config.rst:887
msgid "``__PYVENV_LAUNCHER__`` environment variable"
msgstr "Variable de entorno ``__PYVENV_LAUNCHER__``"

#: ../Doc/c-api/init_config.rst:888
msgid ""
"(Windows only) Application paths in the registry under \"Software\\Python"
"\\PythonCore\\X.Y\\PythonPath\" of HKEY_CURRENT_USER and HKEY_LOCAL_MACHINE "
"(where X.Y is the Python version)."
msgstr ""
"(Solo Windows) Rutas de aplicación en el registro en \"Software\\Python"
"\\PythonCore\\X.Y\\PythonPath\" de HKEY_CURRENT_USER y HKEY_LOCAL_MACHINE "
"(donde X.Y es la versión de Python)."

#: ../Doc/c-api/init_config.rst:892
msgid "Path configuration output fields:"
msgstr "Campos de salida de configuración de ruta:"

#: ../Doc/c-api/init_config.rst:894
msgid ":c:member:`PyConfig.base_exec_prefix`"
msgstr ":c:member:`PyConfig.base_exec_prefix`"

#: ../Doc/c-api/init_config.rst:895
msgid ":c:member:`PyConfig.base_executable`"
msgstr ":c:member:`PyConfig.base_executable`"

#: ../Doc/c-api/init_config.rst:896
msgid ":c:member:`PyConfig.base_prefix`"
msgstr ":c:member:`PyConfig.base_prefix`"

#: ../Doc/c-api/init_config.rst:897
msgid ":c:member:`PyConfig.exec_prefix`"
msgstr ":c:member:`PyConfig.exec_prefix`"

#: ../Doc/c-api/init_config.rst:898
msgid ":c:member:`PyConfig.executable`"
msgstr ":c:member:`PyConfig.executable`"

#: ../Doc/c-api/init_config.rst:899
msgid ""
":c:member:`PyConfig.module_search_paths_set`, :c:member:`PyConfig."
"module_search_paths`"
msgstr ""
":c:member:`PyConfig.module_search_paths_set`, :c:member:`PyConfig."
"module_search_paths`"

#: ../Doc/c-api/init_config.rst:901
msgid ":c:member:`PyConfig.prefix`"
msgstr ":c:member:`PyConfig.prefix`"

#: ../Doc/c-api/init_config.rst:903
msgid ""
"If at least one \"output field\" is not set, Python calculates the path "
"configuration to fill unset fields. If :c:member:`~PyConfig."
"module_search_paths_set` is equal to 0, :c:member:`~PyConfig."
"module_search_paths` is overridden and :c:member:`~PyConfig."
"module_search_paths_set` is set to 1."
msgstr ""
"Si no se establece al menos un \"campo de salida\", Python calcula la "
"configuración de la ruta para completar los campos no definidos. Si :c:"
"member:`~PyConfig.module_search_paths_set` es igual a 0, :c:member:"
"`~PyConfig.module_search_paths` se reemplaza y :c:member:`~PyConfig."
"module_search_paths_set` se establece en 1."

#: ../Doc/c-api/init_config.rst:909
msgid ""
"It is possible to completely ignore the function calculating the default "
"path configuration by setting explicitly all path configuration output "
"fields listed above. A string is considered as set even if it is non-empty. "
"``module_search_paths`` is considered as set if ``module_search_paths_set`` "
"is set to 1. In this case, path configuration input fields are ignored as "
"well."
msgstr ""
"Es posible ignorar por completo la función que calcula la configuración de "
"ruta predeterminada al establecer explícitamente todos los campos de salida "
<<<<<<< HEAD
"de configuración de ruta enumerados anteriormente. Una cadena se considera "
=======
"de configuración de ruta enumerados anteriormente. Una cadena de caracteres se considera "
>>>>>>> 71042c2e
"como un conjunto, incluso si no está vacía. ``module_search_paths`` se "
"considera como establecido si ``module_search_paths_set`` se establece en 1. "
"En este caso, los campos de entrada de configuración de ruta también se "
"ignoran."

#: ../Doc/c-api/init_config.rst:916
msgid ""
"Set :c:member:`~PyConfig.pathconfig_warnings` to 0 to suppress warnings when "
"calculating the path configuration (Unix only, Windows does not log any "
"warning)."
msgstr ""
"Establezca :c:member:`~PyConfig.pathconfig_warnings` en 0 para suprimir las "
"advertencias al calcular la configuración de la ruta (solo Unix, Windows no "
"registra ninguna advertencia)."

#: ../Doc/c-api/init_config.rst:919
msgid ""
"If :c:member:`~PyConfig.base_prefix` or :c:member:`~PyConfig."
"base_exec_prefix` fields are not set, they inherit their value from :c:"
"member:`~PyConfig.prefix` and :c:member:`~PyConfig.exec_prefix` respectively."
msgstr ""
"Si :c:member:`~PyConfig.base_prefix` o los campos :c:member:`~PyConfig."
"base_exec_prefix` no están establecidos, heredan su valor de :c:member:"
"`~PyConfig.prefix` y :c:member:`~PyConfig.exec_prefix` respectivamente."

#: ../Doc/c-api/init_config.rst:923
msgid ":c:func:`Py_RunMain` and :c:func:`Py_Main` modify :data:`sys.path`:"
msgstr ":c:func:`Py_RunMain` y :c:func:`Py_Main` modifican :data:`sys.path`:"

#: ../Doc/c-api/init_config.rst:925
msgid ""
"If :c:member:`~PyConfig.run_filename` is set and is a directory which "
"contains a ``__main__.py`` script, prepend :c:member:`~PyConfig."
"run_filename` to :data:`sys.path`."
msgstr ""
"Si :c:member:`~PyConfig.run_filename` está configurado y es un directorio "
"que contiene un script ``__main__.py``, anteponga :c:member:`~PyConfig."
"run_filename` a :data:`sys.path`."

#: ../Doc/c-api/init_config.rst:928
msgid "If :c:member:`~PyConfig.isolated` is zero:"
msgstr "Si :c:member:`~PyConfig.isolated` es cero:"

#: ../Doc/c-api/init_config.rst:930
msgid ""
"If :c:member:`~PyConfig.run_module` is set, prepend the current directory "
"to :data:`sys.path`. Do nothing if the current directory cannot be read."
msgstr ""
"Si :c:member:`~PyConfig.run_module` está configurado, anteponga el "
"directorio actual a :data:`sys.path`. No haga nada si el directorio actual "
"no se puede leer."

#: ../Doc/c-api/init_config.rst:932
msgid ""
"If :c:member:`~PyConfig.run_filename` is set, prepend the directory of the "
"filename to :data:`sys.path`."
msgstr ""
"Si :c:member:`~PyConfig.run_filename` está configurado, anteponga el "
"directorio del nombre del archivo a :data:`sys.path`."

#: ../Doc/c-api/init_config.rst:934
msgid "Otherwise, prepend an empty string to :data:`sys.path`."
msgstr ""
"De lo contrario, anteponga una cadena de caracteres vacía a :data:`sys.path`."

#: ../Doc/c-api/init_config.rst:936
msgid ""
"If :c:member:`~PyConfig.site_import` is non-zero, :data:`sys.path` can be "
"modified by the :mod:`site` module. If :c:member:`~PyConfig."
"user_site_directory` is non-zero and the user's site-package directory "
"exists, the :mod:`site` module appends the user's site-package directory to :"
"data:`sys.path`."
msgstr ""
"Si :c:member:`~PyConfig.site_import` no es cero, :data:`sys.path` puede ser "
"modificado por el módulo :mod:`site`. Si :c:member:`~PyConfig."
"user_site_directory` no es cero y el directorio del paquete del sitio del "
"usuario existe, el módulo :mod:`site` agrega el directorio del paquete del "
"sitio del usuario a :data:`sys.path`."

#: ../Doc/c-api/init_config.rst:942
msgid "The following configuration files are used by the path configuration:"
msgstr ""
"La configuración de ruta utiliza los siguientes archivos de configuración:"

#: ../Doc/c-api/init_config.rst:944
msgid "``pyvenv.cfg``"
msgstr "``pyvenv.cfg``"

#: ../Doc/c-api/init_config.rst:945
msgid "``python._pth`` (Windows only)"
msgstr "``python._pth`` (sólo Windows)"

#: ../Doc/c-api/init_config.rst:946
msgid "``pybuilddir.txt`` (Unix only)"
msgstr "``pybuilddir.txt`` (sólo Unix)"

#: ../Doc/c-api/init_config.rst:948
msgid ""
"The ``__PYVENV_LAUNCHER__`` environment variable is used to set :c:member:"
"`PyConfig.base_executable`"
msgstr ""
"La variable de entorno ``__PYVENV_LAUNCHER__`` se usa para establecer :c:"
"member:`PyConfig.base_executable`"

#: ../Doc/c-api/init_config.rst:953
msgid "Py_RunMain()"
msgstr "Py_RunMain()"

#: ../Doc/c-api/init_config.rst:957
msgid ""
"Execute the command (:c:member:`PyConfig.run_command`), the script (:c:"
"member:`PyConfig.run_filename`) or the module (:c:member:`PyConfig."
"run_module`) specified on the command line or in the configuration."
msgstr ""
"Ejecuta el comando (:c:member:`PyConfig.run_command`), el script (:c:member:"
"`PyConfig.run_filename`) o el módulo (:c:member:`PyConfig.run_module`) "
"especificado en la línea de comando o en la configuración."

#: ../Doc/c-api/init_config.rst:962
msgid "By default and when if :option:`-i` option is used, run the REPL."
msgstr "Por defecto y cuando se usa la opción :option:`-i`, ejecuta el REPL."

#: ../Doc/c-api/init_config.rst:964
msgid ""
"Finally, finalizes Python and returns an exit status that can be passed to "
"the ``exit()`` function."
msgstr ""
"Finalmente, finaliza Python y retorna un estado de salida que se puede pasar "
"a la función ``exit()``."

#: ../Doc/c-api/init_config.rst:967
msgid ""
"See :ref:`Python Configuration <init-python-config>` for an example of "
"customized Python always running in isolated mode using :c:func:`Py_RunMain`."
msgstr ""
"Consulte :ref:`Configuración de Python <init-python-config>` para ver un "
"ejemplo de Python personalizado que siempre se ejecuta en modo aislado "
"usando :c:func:`Py_RunMain`."

#: ../Doc/c-api/init_config.rst:973
msgid "Multi-Phase Initialization Private Provisional API"
msgstr "API Provisional Privada de Inicialización Multifásica"

#: ../Doc/c-api/init_config.rst:975
msgid ""
"This section is a private provisional API introducing multi-phase "
"initialization, the core feature of the :pep:`432`:"
msgstr ""
"Esta sección es una API provisional privada que presenta la inicialización "
"de múltiples fases, la característica principal de :pep:`432`:"

#: ../Doc/c-api/init_config.rst:978
msgid "\"Core\" initialization phase, \"bare minimum Python\":"
msgstr "Fase de inicialización \"Core\", \"Python mínimo\":"

#: ../Doc/c-api/init_config.rst:980
msgid "Builtin types;"
msgstr "Tipos incorporados;"

#: ../Doc/c-api/init_config.rst:981
msgid "Builtin exceptions;"
msgstr "Excepciones incorporadas;"

#: ../Doc/c-api/init_config.rst:982
msgid "Builtin and frozen modules;"
msgstr "Módulos incorporados y congelados;"

#: ../Doc/c-api/init_config.rst:983
msgid ""
"The :mod:`sys` module is only partially initialized (ex: :data:`sys.path` "
"doesn't exist yet)."
msgstr ""
"El módulo :mod:`sys` solo se inicializa parcialmente (por ejemplo :data:`sys."
"path` aún no existe)."

#: ../Doc/c-api/init_config.rst:986
msgid "\"Main\" initialization phase, Python is fully initialized:"
msgstr ""
"Fase de inicialización \"principal\", Python está completamente inicializado:"

#: ../Doc/c-api/init_config.rst:988
msgid "Install and configure :mod:`importlib`;"
msgstr "Instala y configura :mod:`importlib`;"

#: ../Doc/c-api/init_config.rst:989
msgid "Apply the :ref:`Path Configuration <init-path-config>`;"
<<<<<<< HEAD
msgstr "Aplique el :ref:`Configuración de ruta <init-path-config>`;"
=======
msgstr "Aplique la :ref:`Configuración de ruta <init-path-config>`;"
>>>>>>> 71042c2e

#: ../Doc/c-api/init_config.rst:990
msgid "Install signal handlers;"
msgstr "Instala manejadores de señal;"

#: ../Doc/c-api/init_config.rst:991
msgid ""
"Finish :mod:`sys` module initialization (ex: create :data:`sys.stdout` and :"
"data:`sys.path`);"
msgstr ""
"Finaliza la inicialización del módulo :mod:`sys` (por ejemplo: crea :data:"
"`sys.stdout` y :data:`sys.path`);"

#: ../Doc/c-api/init_config.rst:993
msgid ""
"Enable optional features like :mod:`faulthandler` and :mod:`tracemalloc`;"
msgstr ""
"Habilita características opcionales como :mod:`faulthandler` y :mod:"
"`tracemalloc`;"

#: ../Doc/c-api/init_config.rst:994
msgid "Import the :mod:`site` module;"
msgstr "Importe el módulo :mod:`site`;"

#: ../Doc/c-api/init_config.rst:995
msgid "etc."
msgstr "etc."

#: ../Doc/c-api/init_config.rst:997
msgid "Private provisional API:"
msgstr "API provisional privada:"

#: ../Doc/c-api/init_config.rst:999
msgid ""
":c:member:`PyConfig._init_main`: if set to 0, :c:func:"
"`Py_InitializeFromConfig` stops at the \"Core\" initialization phase."
msgstr ""
":c:member:`PyConfig._init_main`: si se establece en 0, :c:func:"
"`Py_InitializeFromConfig` se detiene en la fase de inicialización \"Core\"."

#: ../Doc/c-api/init_config.rst:1004
msgid ""
"Move to the \"Main\" initialization phase, finish the Python initialization."
msgstr ""
"Vaya a la fase de inicialización \"Principal\", finalice la inicialización "
"de Python."

#: ../Doc/c-api/init_config.rst:1006
msgid ""
"No module is imported during the \"Core\" phase and the ``importlib`` module "
"is not configured: the :ref:`Path Configuration <init-path-config>` is only "
"applied during the \"Main\" phase. It may allow to customize Python in "
"Python to override or tune the :ref:`Path Configuration <init-path-config>`, "
"maybe install a custom :data:`sys.meta_path` importer or an import hook, etc."
msgstr ""
"No se importa ningún módulo durante la fase \"Core\" y el módulo "
<<<<<<< HEAD
"``importlib`` no está configurado: el :ref:`Configuración de ruta <init-path-"
=======
"``importlib`` no está configurado: la :ref:`Configuración de ruta <init-path-"
>>>>>>> 71042c2e
"config>` solo se aplica durante la fase \"Principal\". Puede permitir "
"personalizar Python en Python para anular o ajustar :ref:`Configuración de "
"ruta <init-path-config>`, tal vez instale un importador personalizado :data:"
"`sys.meta_path` o un enlace de importación, etc."

#: ../Doc/c-api/init_config.rst:1012
msgid ""
"It may become possible to calculatin the :ref:`Path Configuration <init-path-"
"config>` in Python, after the Core phase and before the Main phase, which is "
"one of the :pep:`432` motivation."
msgstr ""
"Puede ser posible calcular :ref:`Configuración de ruta <init-path-config>` "
"en Python, después de la fase Core y antes de la fase Main, que es una de "
"las motivaciones :pep:`432`."

#: ../Doc/c-api/init_config.rst:1016
msgid ""
"The \"Core\" phase is not properly defined: what should be and what should "
"not be available at this phase is not specified yet. The API is marked as "
"private and provisional: the API can be modified or even be removed anytime "
"until a proper public API is designed."
msgstr ""
"La fase \"Núcleo\" no está definida correctamente: lo que debería estar y lo "
"que no debería estar disponible en esta fase aún no se ha especificado. La "
"API está marcada como privada y provisional: la API se puede modificar o "
"incluso eliminar en cualquier momento hasta que se diseñe una API pública "
"adecuada."

#: ../Doc/c-api/init_config.rst:1021
msgid ""
"Example running Python code between \"Core\" and \"Main\" initialization "
"phases::"
msgstr ""
"Ejemplo de ejecución de código Python entre las fases de inicialización "
"\"Core\" y \"Main\"::"<|MERGE_RESOLUTION|>--- conflicted
+++ resolved
@@ -223,19 +223,11 @@
 
 #: ../Doc/c-api/init_config.rst:90
 msgid "List length."
-<<<<<<< HEAD
-msgstr "Lista de longitud."
-
-#: ../Doc/c-api/init_config.rst:94
-msgid "List items."
-msgstr "Lista de artículos."
-=======
 msgstr "Longitud de la lista."
 
 #: ../Doc/c-api/init_config.rst:94
 msgid "List items."
 msgstr "Elementos de la lista."
->>>>>>> 71042c2e
 
 #: ../Doc/c-api/init_config.rst:97
 msgid "PyStatus"
@@ -356,11 +348,7 @@
 "Initialize the preconfiguration with :ref:`Python Configuration <init-python-"
 "config>`."
 msgstr ""
-<<<<<<< HEAD
-"Inicialice la preconfiguración con :ref:`Configuración de Python <init-"
-=======
 "Inicializa la preconfiguración con :ref:`Configuración de Python <init-"
->>>>>>> 71042c2e
 "python-config>`."
 
 #: ../Doc/c-api/init_config.rst:206
@@ -368,11 +356,7 @@
 "Initialize the preconfiguration with :ref:`Isolated Configuration <init-"
 "isolated-conf>`."
 msgstr ""
-<<<<<<< HEAD
-"Inicialice la preconfiguración con :ref:`Configuración aislada <init-"
-=======
 "Inicializa la preconfiguración con :ref:`Configuración aislada <init-"
->>>>>>> 71042c2e
 "isolated-conf>`."
 
 #: ../Doc/c-api/init_config.rst:213
@@ -524,11 +508,7 @@
 "Preinitialize Python from *preconfig* preconfiguration and command line "
 "arguments (bytes strings)."
 msgstr ""
-<<<<<<< HEAD
-"Preinicialice Python desde la preconfiguración *preconfig* y argumentos de "
-=======
 "Preinicializa Python desde la preconfiguración *preconfig* y argumentos de "
->>>>>>> 71042c2e
 "línea de comando (cadenas de caracteres de bytes)."
 
 #: ../Doc/c-api/init_config.rst:294
@@ -536,11 +516,7 @@
 "Preinitialize Python from *preconfig* preconfiguration and command line "
 "arguments (wide strings)."
 msgstr ""
-<<<<<<< HEAD
-"Preinicialice Python desde la preconfiguración *preconfig* y argumentos de "
-=======
 "Preinicializa Python desde la preconfiguración *preconfig* y argumentos de "
->>>>>>> 71042c2e
 "línea de comando (cadenas de caracteres anchas)."
 
 #: ../Doc/c-api/init_config.rst:297 ../Doc/c-api/init_config.rst:715
@@ -616,11 +592,7 @@
 "Initialize configuration with :ref:`Python Configuration <init-python-"
 "config>`."
 msgstr ""
-<<<<<<< HEAD
-"Inicialice la configuración con :ref:`Configuración de Python <init-python-"
-=======
 "Inicializa la configuración con :ref:`Configuración de Python <init-python-"
->>>>>>> 71042c2e
 "config>`."
 
 #: ../Doc/c-api/init_config.rst:353
@@ -628,11 +600,7 @@
 "Initialize configuration with :ref:`Isolated Configuration <init-isolated-"
 "conf>`."
 msgstr ""
-<<<<<<< HEAD
-"Inicialice la configuración con :ref:`Configuración aislada <init-isolated-"
-=======
 "Inicializa la configuración con :ref:`Configuración aislada <init-isolated-"
->>>>>>> 71042c2e
 "conf>`."
 
 #: ../Doc/c-api/init_config.rst:358
@@ -643,11 +611,7 @@
 #: ../Doc/c-api/init_config.rst:372 ../Doc/c-api/init_config.rst:378
 #: ../Doc/c-api/init_config.rst:384 ../Doc/c-api/init_config.rst:392
 msgid "Preinitialize Python if needed."
-<<<<<<< HEAD
-msgstr "Preinicialice Python si es necesario."
-=======
 msgstr "Preinicializa Python si es necesario."
->>>>>>> 71042c2e
 
 #: ../Doc/c-api/init_config.rst:364
 msgid ""
@@ -686,11 +650,7 @@
 
 #: ../Doc/c-api/init_config.rst:396
 msgid "Release configuration memory."
-<<<<<<< HEAD
-msgstr "Liberar memoria de configuración."
-=======
 msgstr "Libera memoria de configuración."
->>>>>>> 71042c2e
 
 #: ../Doc/c-api/init_config.rst:398
 msgid ""
@@ -793,11 +753,7 @@
 msgstr ""
 "Si es igual a 1, emita una advertencia cuando compare :class:`bytes` o :"
 "class:`bytearray` con :class:`str`, o compare :class:`bytes` con :class:"
-<<<<<<< HEAD
 "`int`. Si es igual o mayor a 2, lanza una excepción :exc:`BytesWarning`."
-=======
-"`int`. Si es igual o mayor a 2, genere una excepción :exc:`BytesWarning`."
->>>>>>> 71042c2e
 
 #: ../Doc/c-api/init_config.rst:455
 msgid ""
@@ -893,19 +849,11 @@
 #: ../Doc/c-api/init_config.rst:518
 msgid "Enter interactive mode after executing a script or a command."
 msgstr ""
-<<<<<<< HEAD
-"Ingrese al modo interactivo después de ejecutar un script o un comando."
-
-#: ../Doc/c-api/init_config.rst:522
-msgid "Install signal handlers?"
-msgstr "Instala manejadores de señal?"
-=======
 "Ingresa al modo interactivo después de ejecutar un script o un comando."
 
 #: ../Doc/c-api/init_config.rst:522
 msgid "Install signal handlers?"
 msgstr "¿Instala manejadores de señal?"
->>>>>>> 71042c2e
 
 #: ../Doc/c-api/init_config.rst:526
 msgid "Interactive mode."
@@ -998,11 +946,7 @@
 
 #: ../Doc/c-api/init_config.rst:577
 msgid "1: Remove assertions, set ``__debug__`` to ``False``"
-<<<<<<< HEAD
-msgstr "1: elimine las aserciones, establece ``__debug__`` en ``False``"
-=======
 msgstr "1: Elimina las aserciones, establece ``__debug__`` en ``False``"
->>>>>>> 71042c2e
 
 #: ../Doc/c-api/init_config.rst:578
 msgid "2: Strip docstrings"
@@ -1062,11 +1006,7 @@
 "Quiet mode. For example, don't display the copyright and version messages in "
 "interactive mode."
 msgstr ""
-<<<<<<< HEAD
-"Modo silencioso. Por ejemplo, no muestre los mensajes de copyright y versión "
-=======
 "Modo silencioso. Por ejemplo, no muestra los mensajes de copyright y versión "
->>>>>>> 71042c2e
 "en modo interactivo."
 
 #: ../Doc/c-api/init_config.rst:620
@@ -1210,11 +1150,7 @@
 
 #: ../Doc/c-api/init_config.rst:713
 msgid "Initialize Python from *config* configuration."
-<<<<<<< HEAD
-msgstr "Inicialice Python desde la configuración *config*."
-=======
 msgstr "Inicializa Python desde la configuración *config*."
->>>>>>> 71042c2e
 
 #: ../Doc/c-api/init_config.rst:718
 msgid ""
@@ -1432,11 +1368,7 @@
 msgstr ""
 "Es posible ignorar por completo la función que calcula la configuración de "
 "ruta predeterminada al establecer explícitamente todos los campos de salida "
-<<<<<<< HEAD
-"de configuración de ruta enumerados anteriormente. Una cadena se considera "
-=======
 "de configuración de ruta enumerados anteriormente. Una cadena de caracteres se considera "
->>>>>>> 71042c2e
 "como un conjunto, incluso si no está vacía. ``module_search_paths`` se "
 "considera como establecido si ``module_search_paths_set`` se establece en 1. "
 "En este caso, los campos de entrada de configuración de ruta también se "
@@ -1623,11 +1555,7 @@
 
 #: ../Doc/c-api/init_config.rst:989
 msgid "Apply the :ref:`Path Configuration <init-path-config>`;"
-<<<<<<< HEAD
-msgstr "Aplique el :ref:`Configuración de ruta <init-path-config>`;"
-=======
 msgstr "Aplique la :ref:`Configuración de ruta <init-path-config>`;"
->>>>>>> 71042c2e
 
 #: ../Doc/c-api/init_config.rst:990
 msgid "Install signal handlers;"
@@ -1684,11 +1612,7 @@
 "maybe install a custom :data:`sys.meta_path` importer or an import hook, etc."
 msgstr ""
 "No se importa ningún módulo durante la fase \"Core\" y el módulo "
-<<<<<<< HEAD
-"``importlib`` no está configurado: el :ref:`Configuración de ruta <init-path-"
-=======
 "``importlib`` no está configurado: la :ref:`Configuración de ruta <init-path-"
->>>>>>> 71042c2e
 "config>` solo se aplica durante la fase \"Principal\". Puede permitir "
 "personalizar Python en Python para anular o ajustar :ref:`Configuración de "
 "ruta <init-path-config>`, tal vez instale un importador personalizado :data:"
