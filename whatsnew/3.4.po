--- conflicted
+++ resolved
@@ -4356,11 +4356,7 @@
 "Vajrasky Kok in :issue:`19201`, :issue:`19222`, and :issue:`19223`.)"
 msgstr ""
 "Las funciones del módulo :mod:`bz2`, :mod:`lzma` y :mod:`gzip` ahora "
-<<<<<<< HEAD
-"soportan el modo ``x` (creación exclusiva).  (Contribución de Tim Heaney y "
-=======
 "soportan el modo ``x`` (creación exclusiva).  (Contribución de Tim Heaney y "
->>>>>>> 939470e1
 "Vajrasky Kok en :issue:`19201`, :issue:`19222` y :issue:`19223`)"
 
 #: ../Doc/whatsnew/3.4.rst:2012
@@ -5282,11 +5278,7 @@
 msgstr ""
 "El constructor :class:`complex`, a diferencia de las funciones :mod:`cmath`, "
 "aceptaba incorrectamente valores :class:`float` si el método especial "
-<<<<<<< HEAD
-"``__complex__` de un objeto devolvía uno.  Ahora se produce un error :exc:"
-=======
 "``__complex__`` de un objeto devolvía uno.  Ahora se produce un error :exc:"
->>>>>>> 939470e1
 "`TypeError`. (:issue:`16290`.)"
 
 #: ../Doc/whatsnew/3.4.rst:2394
