--- conflicted
+++ resolved
@@ -419,11 +419,5 @@
 ydel
 ydel
 zip
-<<<<<<< HEAD
-=======
-zip
 zipimporter
->>>>>>> 86f30ebb
-zipimporter
-zlib
 zlib