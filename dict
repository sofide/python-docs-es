ASCII
Adler
Associates
Autocompletado
Awk
B
b
Built
C
Circus
Cookbook
Fibonacci
Flying
Fortran
Fourier
Index
Interesantemente
Mac
Monty
NumPy
Numerical
Package
Perl
Pillow
Python
Reilly
SciPy
Smalltalk
Tk
Tutorial
Unix
Windows
X
append
aproximarla
argv
array
arrays
attr
autenticación
autocompletado
backspace
bash
batch
bug
búfer
collector
comilla
command
compilada
criptográficamente
customización
customizarlo
datagramas
debugueando
default
descompresor
deserialización
deserializar
dict
dinámicamente
docstring
docstrings
ecualizadora
else
<<<<<<< HEAD
Fibonacci
Flying
framework
frameworks
=======
enrutamiento
especificador
estáticamente
except
f
float
format
fraccional
freeze
garbage
gzip
hardware
>>>>>>> 3496a5d5
if
import
imports
imprimible
indentación
indentada
inicializa
inicialización
inicializada
inicializar
insert
install
instanciación
instanciada
instanciar
int
interactivamente
intermezzo
interoperabilidad
invocables
iterador
iterador
iteradores
json
lexicográfica
m
manejador
manejadores
mezclarlos
mortem
multi
multilínea
nonlocal
object
option
or
permitiéndole
permutaciones
pip
podés
portable
portabilidad
posicional
posicionales
post
posteriori
prompt
prompts
py
pyc
python
readline
recompila
recompilada
recompilar
recursivamente
redefinido
redefinidos
redefinir
redondeándolo
ref
referenciada
referenciadas
referenciado
referenciados
referencian
referenciarse
remove
reordenar
s
script
scripting
scripts
search
seguirle
seguirle
self
semánticamente
serializa
serialización
serializar
shell
sincronización
sintácticamente
situ
sobreescriban
sobreescribe
sockets
solucionadores
sort
spam
strings
sub
subcarpetas
subcomandos
submódulo
submódulos
subpaquete
subpaquetes
subsecuencias
subíndices
sys
tab
tipado
tipear
tty
tupla
tupla
tuplas
tutorial
uninstall
vía
x
zlib<|MERGE_RESOLUTION|>--- conflicted
+++ resolved
@@ -63,25 +63,22 @@
 docstrings
 ecualizadora
 else
-<<<<<<< HEAD
-Fibonacci
-Flying
-framework
-frameworks
-=======
 enrutamiento
 especificador
 estáticamente
 except
 f
+Fibonacci
 float
+Flying
 format
 fraccional
+framework
+frameworks
 freeze
 garbage
 gzip
 hardware
->>>>>>> 3496a5d5
 if
 import
 imports
