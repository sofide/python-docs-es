--- conflicted
+++ resolved
@@ -224,11 +224,8 @@
 import
 imports
 imprimible
-<<<<<<< HEAD
 imprimibles
-=======
 include
->>>>>>> 65139baf
 indentación
 indentada
 indentadas
@@ -442,15 +439,7 @@
 x
 xz
 ydel
-<<<<<<< HEAD
 ydel
 zip
-zip
-zipimporter
-zipimporter
 zlib
-=======
-zipimporter
-zip
->>>>>>> 65139baf
-zlib+zipimporter