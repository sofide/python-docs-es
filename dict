--- conflicted
+++ resolved
@@ -139,11 +139,8 @@
 Refactorizados
 Refactorizar
 Reilly
-<<<<<<< HEAD
 Reingold
-=======
 ReturnType
->>>>>>> 431f2918
 Rezinsky
 Rossum
 Ruby
@@ -213,11 +210,6 @@
 build
 built
 builtins
-<<<<<<< HEAD
-build
-built
-=======
->>>>>>> 431f2918
 byte
 bytecode
 bytes
@@ -525,11 +517,8 @@
 redimensionable
 redimensionables
 redimensionado
-<<<<<<< HEAD
-=======
 redimensionados
 redimensionar
->>>>>>> 431f2918
 redireccionamiento
 redondeándolo
 ref
