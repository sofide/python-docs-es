--- conflicted
+++ resolved
@@ -465,7 +465,6 @@
 ydel
 zip
 zipimporter
-<<<<<<< HEAD
 zlib
 estandarización
 j
@@ -475,7 +474,4 @@
 recursión
 function
 operandos
-Reelaborando
-=======
-zlib
->>>>>>> 93c213be
+Reelaborando