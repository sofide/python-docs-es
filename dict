--- conflicted
+++ resolved
@@ -327,12 +327,9 @@
 redefinido
 redefinidos
 redefinir
-<<<<<<< HEAD
 redimensionado
-=======
 redimensionable
 redimensionables
->>>>>>> 3b31297f
 redondeándolo
 ref
 refactorización
@@ -425,9 +422,5 @@
 x
 ydel
 zipimporter
-<<<<<<< HEAD
-zipimporter
-=======
->>>>>>> 3b31297f
 zip
 zlib