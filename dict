idiomática
superclase
classmethods
super
separándolos
obtenedor
asignador
suprimidor
escribibles
heredable
reintenta
malformados
API
ASCII
Aahz
Adam
Adler
Ahlstrom
Alex
Android
Associates
Asincrónicamente
asincrónicas
Autocompletado
Awk
B
BSD
Boddie
Brian
Built
biyección
C
CPU
Cameron
Chapman
Circus
Cocoa
Comos
Compaq
Conceptualmente
Cookbook
Ctrl
Cython
Distutils
FLTK
Fibonacci
Finder
Flags
Flying
Fortran
Foundation
Fourier
GIL
Google
Greg
Gtk+
HTML
Hammond
Hat
Henstridge
Hewlett
Hugunin
I
Identación
Idiomático
Index
Intel
Inf
Interesantemente
Java
Jim
Just
Jython
Katz
Kivy
L
Laird
Linux
Lloyd
Ltd
Lucasfilm
Mac
MacOS
Macintosh
Mandrake
Mark
Microsoft
Mitch
Monty
N
NaN
NumPy
Numerical
Octales
Olsen
POSIX
POST
PVM
Package
Packard
Pasarles
Paul
Perl
Phil
Pillow
PowerShell
PyFLTK
PyGtk
PyQt
PyRun
PySide
Python
Pythónico
Qt
Randal
Refactorizados
Refactorizar
Reilly
Rezinsky
Rossum
Ruby
SYSV
Schwartz
SciPy
SimpleFileExFlags
Smalltalk
Sobreescriben
Solaris
Spot
Sparc
Stein
subinterprete
subinterpretes
TCP
Tcl
Tix
Tk
Tkinter
Tutorial
Unicode
Unix
Usenet
VM
WWW
Windows
X
Xt
Zip
aleatoriamente
append
aproximarla
argv
array
arrays
asignadores
asincrónica
asincrónico
assert
asserts
attr
autenticación
autocompletado
autodocumentada
b
backspace
backtick
bash
batch
bdist
big-endian
bloqueante
booleano
booleanos
buffer
buffering
bug
built
builtins
build
byte
bytecode
bytes
bzip
búfer
búferes
cargable
cargables
class
coerción
collector
coleccionable
coleccionables
comilla
command
compilada
computacionales
conversor
códec
códecs
configúrelo
computacionalmente
conceptualmente
consolelib
correlacionan
corrutina
corrutinas
criptográficamente
curses
customización
customizarlo
datagramas
debugueando
darwin
default
desasignar
deserialización
desreferenciar
desalojable
desambiguar
desasigna
desasigne
desasignación
desasignados
desasignarse
desasignada
desasignarlos
desasignado
descargable
desasignarán
desasignador
desasignadores
descompresor
desempaquetamiento
deserializar
desinstalador
designadores
desreferenciación
desreferenciarlas
dict
dinámicamente
distutils
docstring
docstrings
ecualizadora
else
encriptada
enrutamiento
entendible
enumerador
env
especificador
especificadores
estáticamente
except
exclude
exit
explícitamente
exponenciación
f
finalizador
finalizadores
flag
flags
float
format
formateador
formateadores
fraccional
freeze
future
from
garbage
gcc
gid
granularidad
gzip
h
hardware
hash
hashables
heurístico
host
i
identación
idiomáticas
idiomático
if
implementaciones
implementación
implementadores
import
imports
imprimible
imprimibles
include
indentación
indentada
indentadas
indentado
indentando
indexables
inicialicen
indexación
inf
inicializa
inicialización
inicializaciones
inicializada
inicializado
inicializados
inicializador
inicializadores
inicializan
inicializando
inicializar
inicializarse
inicializó
insert
install
instanciación
instanciada
instanciado
instanciar
int
interactivamente
interfaces
intermezzo
interoperabilidad
intérpreter
invocable
invocables
isinstance
iterador
iteradores
j
json
Latin
latin
l
letter
lexicográfica
lexicográfico
libtclsam
libtksam
lowecase
m
main
manejador
manejadores
manifesto
mantenibilidad
map
mapear
mapeo
mapeos
metaclase
metaclases
metadatos
metatipo
metatipos
mezclarlos
microsegundo
microsegundos
milisegundo
milisegundos
mini
mod
modularidad
monoespaciada
monofásica
mortem
muestrea
multi
multicast
multifase
multihilo
multilínea
naif
nonlocal
object
obsérvese
or
ordenables
path
pathlib
multiprocesamiento
multiproceso
mutex
mxBase
n
naíf
naífs
ncurses
octale
normalización
octal
operando
operandos
<<<<<<< HEAD
onexit
option
=======
options
onexit
>>>>>>> eeec3af2
os
pads
parsea
parseada
parsear
perfilador
permitiéndole
permutaciones
personalizadamente
pip
podés
polimórfica
popen
portabilidad
portable
posicional
posicionales
posicionalmente
post
posteriori
precompilado
precompiladas
predeclarando
preprocesador
print
preinstalar
presumiblemente
proléptico
prolépticos
prompt
prompts
proxy
pseudo
py
pyc
python
R
quit
read
readline
reasignación
recompila
recompilación
recompilada
recompilar
recompilarse
recursivamente
redefinido
redefinidos
redefinir
redimensionar
redimensionado
redimensionados
redimensionable
redimensionables
redireccionamiento
redondeándolo
ref
refactorización
refactorizados
refactorizar
referenciable
referenciables
referenciada
referenciadas
referenciado
referenciados
referencian
referenciarse
reinicializador
reinicializar
remove
renombramiento
reordenar
repr
request
reubicar
root
run
s
script
scripting
scripts
sdux
search
secuencialmente
seguirle
self
semánticamente
serializa
serialización
serializados
serializar
shell
shells
sincronización
singleton
singletons
sintácticamente
situ
sobreescriban
sobreescribe
sobreescriben
socket
sockets
solucionadores
sorprendentemente
sort
spam
stderr
stdin
stdout
strings
sub
subcarpetas
subclasificación
subcadena
subcadenas
subclasificar
subcomandos
subdirectorio
subdirectorios
submódulo
submódulos
subpaquete
subpaquetes
subproceso
subsecuencias
subárbol
subárboles
subíndices
subtipable
subtiparse
sys
t
tab
tabulación
takefocus
tar
tarball
termcap
testeo
timestamp
tipado
tipear
token
tokens
truncarlo
tty
tupla
tuplas
tutorial
tzname
txt
uid
unario
unices
unicode
uninstall
urllib
utf
UTF
vía
versionados
Win
wchar
web
while
widget
widgets
wiki
wxPython
wxWidgets
wxwidgets
x
xz
ydel
zip
zipimporter
zlib
ésimo
option
octales
permutación
Gaussianas
log
von
semiabierto
Twister
subprocesos
determinístico
subclaseada
Matsumoto
Nishimura
Transactions
on
Modeling
and
Computer
Simulation
January
comparablemente
reestablece
Mersenne
cumulativos
interopere
random
subsectores
gaussiana
Pareto
Weibull
pseudoaleatorios
reproducibles
Reproducibilidad
reproducible
retrocompatible
remuestreo
kernel
str
pasándole<|MERGE_RESOLUTION|>--- conflicted
+++ resolved
@@ -396,13 +396,8 @@
 octal
 operando
 operandos
-<<<<<<< HEAD
-onexit
-option
-=======
 options
 onexit
->>>>>>> eeec3af2
 os
 pads
 parsea
