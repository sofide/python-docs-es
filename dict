--- conflicted
+++ resolved
@@ -3,11 +3,8 @@
 Aahz
 Adam
 Adler
-<<<<<<< HEAD
-=======
 Ahlstrom
 Alex
->>>>>>> 93c213be
 Android
 Associates
 Autocompletado
@@ -168,19 +165,15 @@
 comilla
 command
 compilada
-<<<<<<< HEAD
 conversor
 códec
 códecs
-=======
 configúrelo
 computacionalmente
 consolelib
-conversor
 correlacionan
 corrutina
 corrutinas
->>>>>>> 93c213be
 criptográficamente
 curses
 customización
@@ -189,13 +182,11 @@
 datagramas
 debugueando
 default
-<<<<<<< HEAD
 desasignar
 descompresor
 deserialización
 deserializar
 desreferenciar
-=======
 desalojable
 desambiguar
 desasigna
@@ -209,7 +200,6 @@
 desinstalador
 desreferenciación
 desreferenciarlas
->>>>>>> 93c213be
 dict
 dinámicamente
 distutils
@@ -258,11 +248,8 @@
 import
 imports
 imprimible
-<<<<<<< HEAD
 imprimibles
-=======
 include
->>>>>>> 93c213be
 indentación
 indentada
 indentadas
@@ -296,13 +283,10 @@
 iteradores
 j
 json
-<<<<<<< HEAD
 Latin
 latin
-=======
 l
 letter
->>>>>>> 93c213be
 lexicográfica
 lexicográfico
 libtclsam
@@ -394,13 +378,10 @@
 redefinido
 redefinidos
 redefinir
-<<<<<<< HEAD
 redimensionar
-=======
 redimensionado
 redimensionable
 redimensionables
->>>>>>> 93c213be
 redondeándolo
 ref
 refactorización
@@ -449,13 +430,10 @@
 stdout
 strings
 sub
-<<<<<<< HEAD
+subárbol
+subárboles
 subcadena
 subcadenas
-=======
-subárbol
-subárboles
->>>>>>> 93c213be
 subcarpetas
 subcomandos
 subdirectorio
@@ -488,12 +466,9 @@
 unices
 unicode
 uninstall
-<<<<<<< HEAD
+urllib
 utf
 UTF
-=======
-urllib
->>>>>>> 93c213be
 vía
 Win
 wchar
